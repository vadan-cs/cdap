--- conflicted
+++ resolved
@@ -40,15 +40,9 @@
 
   @Override
   public void execute(Arguments arguments, PrintStream out) throws Exception {
-<<<<<<< HEAD
-    Id.Namespace namespace = Id.Namespace.from(arguments.get(ArgumentName.NAMESPACE_ID.toString()));
-    namespaceClient.delete(namespace.getId());
-    out.println(String.format(SUCCESS_MSG, namespace.getId()));
-=======
     Id.Namespace namespaceId = Id.Namespace.from(arguments.get(ArgumentName.NAMESPACE_ID.toString()));
     namespaceClient.delete(namespaceId.getId());
     out.println(String.format(SUCCESS_MSG, namespaceId));
->>>>>>> 8c87e303
   }
 
   @Override
