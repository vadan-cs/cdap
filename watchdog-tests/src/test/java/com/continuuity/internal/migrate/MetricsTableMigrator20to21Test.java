--- conflicted
+++ resolved
@@ -6,12 +6,7 @@
 import com.continuuity.common.guice.DiscoveryRuntimeModule;
 import com.continuuity.common.guice.LocationRuntimeModule;
 import com.continuuity.common.guice.ZKClientModule;
-<<<<<<< HEAD
-=======
-import com.continuuity.common.metrics.MetricsCollectionService;
->>>>>>> 362baf91
 import com.continuuity.common.metrics.MetricsScope;
-import com.continuuity.common.metrics.NoOpMetricsCollectionService;
 import com.continuuity.data.hbase.HBaseTestBase;
 import com.continuuity.data.hbase.HBaseTestFactory;
 import com.continuuity.data.runtime.DataFabricDistributedModule;
@@ -21,7 +16,6 @@
 import com.continuuity.metrics.data.AggregatesScanResult;
 import com.continuuity.metrics.data.AggregatesScanner;
 import com.continuuity.metrics.data.AggregatesTable;
-import com.continuuity.metrics.data.DefaultMetricsTableFactory;
 import com.continuuity.metrics.data.HbaseTableTestModule;
 import com.continuuity.metrics.data.MetricsTableFactory;
 import com.continuuity.metrics.data.TimeSeriesTable;
@@ -30,10 +24,8 @@
 import com.google.common.collect.ImmutableList;
 import com.google.common.collect.Lists;
 import com.google.common.collect.Sets;
-import com.google.inject.AbstractModule;
 import com.google.inject.Guice;
 import com.google.inject.Injector;
-import com.google.inject.Scopes;
 import org.junit.AfterClass;
 import org.junit.Assert;
 import org.junit.BeforeClass;
@@ -166,19 +158,8 @@
       new ZKClientModule(),
       new DataFabricDistributedModule(),
       new LocationRuntimeModule().getDistributedModules(),
-<<<<<<< HEAD
       new TransactionMetricsModule(),
-=======
-      new HbaseTableTestModule(),
-      new ZKClientModule(),
-      new DiscoveryRuntimeModule().getDistributedModules(),
->>>>>>> 362baf91
-      new AbstractModule() {
-        @Override
-        protected void configure() {
-          bind(MetricsCollectionService.class).to(NoOpMetricsCollectionService.class);
-        }
-      }
+      new HbaseTableTestModule()
     );
 
     tableFactory = injector.getInstance(MetricsTableFactory.class);
