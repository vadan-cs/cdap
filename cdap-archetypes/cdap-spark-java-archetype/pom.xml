--- conflicted
+++ resolved
@@ -21,17 +21,8 @@
   <parent>
     <groupId>co.cask.cdap</groupId>
     <artifactId>cdap-archetypes</artifactId>
-<<<<<<< HEAD
-    <version>3.0.1</version>
-=======
     <version>3.1.0-SNAPSHOT</version>
->>>>>>> edde692b
   </parent>
-
-  <properties>
-    <!--TODO: JIRA CDAP-2677-->
-    <maven.javadoc.skip>true</maven.javadoc.skip>
-  </properties>
 
   <artifactId>cdap-spark-java-archetype</artifactId>
   <packaging>jar</packaging>
