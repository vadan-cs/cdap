--- conflicted
+++ resolved
@@ -291,9 +291,7 @@
     executeAdmin(request, responder, name, "upgrade");
   }
 
-<<<<<<< HEAD
-  private boolean createDatasetInstance(DatasetInstanceConfiguration creationProperties,
-=======
+
   private DatasetInstanceConfiguration getInstanceConfiguration(HttpRequest request) {
     Reader reader = new InputStreamReader(new ChannelBufferInputStream(request.getContent()));
     DatasetInstanceConfiguration creationProperties = GSON.fromJson(reader, DatasetInstanceConfiguration.class);
@@ -305,9 +303,8 @@
     return  creationProperties;
   }
 
-  private void createDatasetInstance(DatasetInstanceConfiguration creationProperties,
->>>>>>> ef88c758
-                                     String name, HttpResponder responder, String operation) {
+  private boolean createDatasetInstance(DatasetInstanceConfiguration creationProperties,
+                                        String name, HttpResponder responder, String operation) {
     DatasetTypeMeta typeMeta = implManager.getTypeInfo(creationProperties.getTypeName());
     if (typeMeta == null) {
       String message = String.format("Cannot %s dataset %s: unknown type %s",
