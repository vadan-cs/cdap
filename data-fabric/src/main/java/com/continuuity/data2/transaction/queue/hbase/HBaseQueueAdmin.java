package com.continuuity.data2.transaction.queue.hbase;

import com.continuuity.api.common.Bytes;
import com.continuuity.common.conf.CConfiguration;
import com.continuuity.common.queue.QueueName;
import com.continuuity.data.DataSetAccessor;
import com.continuuity.data2.transaction.queue.QueueAdmin;
import com.continuuity.data2.transaction.queue.QueueConstants;
import com.continuuity.data2.transaction.queue.hbase.coprocessor.HBaseQueueRegionObserver;
import com.continuuity.data2.util.hbase.HBaseTableUtil;
import com.continuuity.weave.filesystem.Location;
import com.continuuity.weave.filesystem.LocationFactory;
import com.google.common.base.Preconditions;
import com.google.common.collect.ImmutableSortedMap;
import com.google.common.collect.Lists;
import com.google.common.collect.Maps;
import com.google.common.collect.Sets;
import com.google.common.primitives.Ints;
import com.google.common.primitives.Longs;
import com.google.inject.Inject;
import com.google.inject.Singleton;
import com.google.inject.name.Named;
import com.continuuity.hbase.wd.AbstractRowKeyDistributor;
import com.continuuity.hbase.wd.RowKeyDistributorByHashPrefix;
import org.apache.hadoop.conf.Configuration;
import org.apache.hadoop.hbase.HTableDescriptor;
import org.apache.hadoop.hbase.client.Delete;
import org.apache.hadoop.hbase.client.Get;
import org.apache.hadoop.hbase.client.HBaseAdmin;
import org.apache.hadoop.hbase.client.HTable;
import org.apache.hadoop.hbase.client.Mutation;
import org.apache.hadoop.hbase.client.Put;
import org.apache.hadoop.hbase.client.Result;
import org.apache.hadoop.hbase.filter.ColumnPrefixFilter;
import org.slf4j.Logger;
import org.slf4j.LoggerFactory;

import java.io.IOException;
import java.util.ArrayList;
import java.util.List;
import java.util.Map;
import java.util.NavigableMap;
import java.util.Properties;
import java.util.SortedMap;

/**
 * admin for queues in hbase.
 */
@Singleton
public class HBaseQueueAdmin implements QueueAdmin {

  private static final Logger LOG = LoggerFactory.getLogger(HBaseQueueAdmin.class);

  public static final int ROW_KEY_DISTRIBUTION_BUCKETS = 8;
  public static final AbstractRowKeyDistributor ROW_KEY_DISTRIBUTOR =
    new RowKeyDistributorByHashPrefix(
      new RowKeyDistributorByHashPrefix.OneByteSimpleHash(ROW_KEY_DISTRIBUTION_BUCKETS));

  private final HBaseAdmin admin;
  private final CConfiguration cConf;
  private final LocationFactory locationFactory;
  private final String tableName;
  private final String configTableName;
  private final String namespace;

  @Inject
  public HBaseQueueAdmin(@Named("HBaseOVCTableHandleHConfig") Configuration hConf,
                         @Named("HBaseOVCTableHandleCConfig") CConfiguration cConf,
                         DataSetAccessor dataSetAccessor,
                         LocationFactory locationFactory) throws IOException {
    this(hConf, cConf, "queue", dataSetAccessor, locationFactory);
  }

  protected HBaseQueueAdmin(Configuration hConf,
                            CConfiguration cConf,
                            String namespace,
                            DataSetAccessor dataSetAccessor,
                            LocationFactory locationFactory) throws IOException {
    this.admin = new HBaseAdmin(hConf);
    this.cConf = cConf;
    // todo: we have to do that because queues do not follow dataset semantic fully (yet)
    this.namespace = namespace;
    this.tableName =
      HBaseTableUtil.getHBaseTableName(dataSetAccessor.namespace(namespace, DataSetAccessor.Namespace.SYSTEM));
    this.configTableName = tableName + QueueConstants.QUEUE_CONFIG_TABLE_SUFFIX;
    this.locationFactory = locationFactory;
  }

  /**
   * Returns the column qualifier for the consumer state column. The qualifier is formed by
   * {@code <groupId><instanceId>}.
   * @param groupId Group ID of the consumer
   * @param instanceId Instance ID of the consumer
   * @return A new byte[] which is the column qualifier.
   */
  public static byte[] getConsumerStateColumn(long groupId, int instanceId) {
    byte[] column = new byte[Longs.BYTES + Ints.BYTES];
    Bytes.putLong(column, 0, groupId);
    Bytes.putInt(column, Longs.BYTES, instanceId);
    return column;
  }

  @Override
  public boolean exists(String name) throws Exception {
    // NOTE: as of now, all queues stored in same table, hence name ignored.
    return exists();
  }

  @Override
  public void create(String name, @SuppressWarnings("unused") Properties props) throws Exception {
    create(name);
  }

  @Override
  public void create(String name) throws Exception {
    // NOTE: as of now, all queues stored in same table, hence name ignored.
    create();
  }

  @Override
  public void truncate(String name) throws Exception {
    // NOTE: as of now, all queues stored in same table
    byte[] tableNameBytes = Bytes.toBytes(tableName);
    truncate(tableNameBytes);

    byte[] configTableBytes = Bytes.toBytes(configTableName);
    truncate(configTableBytes);
  }

  @Override
  public void drop(String name) throws Exception {
    // No-op, as all queue entries are in one table.
    LOG.warn("Drop({}) on HBase {} table has no effect.", name, namespace);
  }

  boolean exists() throws IOException {
    return admin.tableExists(tableName) && admin.tableExists(configTableName);
  }

  void create() throws IOException {
    // Queue Config needs to be on separate table, otherwise disabling the queue table would makes queue config
    // not accessible by the queue region coprocessor for doing eviction.
    byte[] tableNameBytes = Bytes.toBytes(tableName);
    byte[] configTableBytes = Bytes.toBytes(configTableName);

    // Create the config table first so that in case the queue table coprocessor runs, it can access the config table.
    HBaseTableUtil.createQueueTableIfNotExists(admin, configTableBytes, QueueConstants.COLUMN_FAMILY,
                                               QueueConstants.MAX_CREATE_TABLE_WAIT, 1, null);

    // Create the queue table with coprocessor
    Location jarDir = locationFactory.create(cConf.get(QueueConstants.ConfigKeys.QUEUE_TABLE_COPROCESSOR_DIR,
                                                       QueueConstants.DEFAULT_QUEUE_TABLE_COPROCESSOR_DIR));
    int splits = cConf.getInt(QueueConstants.ConfigKeys.QUEUE_TABLE_PRESPLITS,
                              QueueConstants.DEFAULT_QUEUE_TABLE_PRESPLITS);
<<<<<<< HEAD
    HBaseTableUtil.createTableIfNotExists(admin, tableNameBytes, QueueConstants.COLUMN_FAMILY,
                                          QueueConstants.MAX_CREATE_TABLE_WAIT, splits,
                                          HBaseTableUtil.createCoProcessorJar("queue", jarDir,
                                                                              HBaseQueueRegionObserver.class),
                                          HBaseQueueRegionObserver.class.getName());
=======
    if (cConf.getBoolean(Constants.Transaction.DataJanitor.CFG_TX_JANITOR_ENABLE,
                         Constants.Transaction.DataJanitor.DEFAULT_TX_JANITOR_ENABLE)) {
      HBaseTableUtil.createQueueTableIfNotExists(admin, tableNameBytes, QueueConstants.COLUMN_FAMILY,
                                                 QueueConstants.MAX_CREATE_TABLE_WAIT, splits,
                                                 HBaseTableUtil.createCoProcessorJar("queue", jarDir, HBaseQueueRegionObserver.class,
                                                                                     TransactionDataJanitor.class),
                                                 HBaseQueueRegionObserver.class.getName(), TransactionDataJanitor.class.getName());
    } else {
      HBaseTableUtil.createQueueTableIfNotExists(admin, tableNameBytes, QueueConstants.COLUMN_FAMILY,
                                                 QueueConstants.MAX_CREATE_TABLE_WAIT, splits,
                                                 HBaseTableUtil.createCoProcessorJar("queue", jarDir, HBaseQueueRegionObserver.class),
                                                 HBaseQueueRegionObserver.class.getName());
    }
>>>>>>> 5a7c2bd9
  }

  private void truncate(byte[] tableNameBytes) throws IOException {
    HTableDescriptor tableDescriptor = admin.getTableDescriptor(tableNameBytes);
    admin.disableTable(tableNameBytes);
    admin.deleteTable(tableNameBytes);
    admin.createTable(tableDescriptor);
  }

  @Override
  public void dropAll() throws Exception {
    // NOTE: as of now, all queues stored in same table
    // It's important to keep config table enabled while disabling queue table.
    admin.disableTable(tableName);
    admin.deleteTable(tableName);
    admin.disableTable(configTableName);
    admin.deleteTable(configTableName);
  }

  @Override
  public void configureInstances(QueueName queueName, long groupId, int instances) throws Exception {
    Preconditions.checkArgument(instances > 0, "Number of consumer instances must be > 0.");

    if (!exists()) {
      create();
    }

    HTable hTable = new HTable(admin.getConfiguration(), configTableName);

    try {
      byte[] rowKey = queueName.toBytes();

      // Get all latest entry row key of all existing instances
      // Consumer state column is named as "<groupId><instanceId>"
      Get get = new Get(rowKey);
      get.addFamily(QueueConstants.COLUMN_FAMILY);
      get.setFilter(new ColumnPrefixFilter(Bytes.toBytes(groupId)));
      List<HBaseConsumerState> consumerStates = HBaseConsumerState.create(hTable.get(get));

      int oldInstances = consumerStates.size();

      // Nothing to do if size doesn't change
      if (oldInstances == instances) {
        return;
      }
      // Compute and applies changes
      hTable.batch(getConfigMutations(groupId, instances, rowKey, consumerStates, new ArrayList<Mutation>()));

    } finally {
      hTable.close();
    }
  }

  @Override
  public void configureGroups(QueueName queueName, Map<Long, Integer> groupInfo) throws Exception {
    Preconditions.checkArgument(!groupInfo.isEmpty(), "Consumer group information must not be empty.");

    if (!exists()) {
      create();
    }

    HTable hTable = new HTable(admin.getConfiguration(), configTableName);

    try {
      byte[] rowKey = queueName.toBytes();

      // Get the whole row
      Result result = hTable.get(new Get(rowKey));

      // Generate existing groupInfo, also find smallest rowKey from existing group if there is any
      NavigableMap<byte[], byte[]> columns = result.getFamilyMap(QueueConstants.COLUMN_FAMILY);
      if (columns == null) {
        columns = ImmutableSortedMap.of();
      }
      Map<Long, Integer> oldGroupInfo = Maps.newHashMap();
      byte[] smallest = decodeGroupInfo(groupInfo, columns, oldGroupInfo);

      List<Mutation> mutations = Lists.newArrayList();

      // For groups that are removed, simply delete the columns
      Sets.SetView<Long> removedGroups = Sets.difference(oldGroupInfo.keySet(), groupInfo.keySet());
      if (!removedGroups.isEmpty()) {
        Delete delete = new Delete(rowKey);
        for (long removeGroupId : removedGroups) {
          for (int i = 0; i < oldGroupInfo.get(removeGroupId); i++) {
            delete.deleteColumns(QueueConstants.COLUMN_FAMILY,
                                 getConsumerStateColumn(removeGroupId, i));
          }
        }
        mutations.add(delete);
      }

      // For each group that changed (either a new group or number of instances change), update the startRow
      Put put = new Put(rowKey);
      for (Map.Entry<Long, Integer> entry : groupInfo.entrySet()) {
        long groupId = entry.getKey();
        int instances = entry.getValue();
        if (!oldGroupInfo.containsKey(groupId)) {
          // For new group, simply put with smallest rowKey from other group or an empty byte array if none exists.
          for (int i = 0; i < instances; i++) {
            put.add(QueueConstants.COLUMN_FAMILY,
                    getConsumerStateColumn(groupId, i),
                    smallest == null ? Bytes.EMPTY_BYTE_ARRAY : smallest);
          }
        } else if (oldGroupInfo.get(groupId) != instances) {
          // compute the mutations needed using the change instances logic
          SortedMap<byte[], byte[]> columnMap =
            columns.subMap(getConsumerStateColumn(groupId, 0),
                           getConsumerStateColumn(groupId, oldGroupInfo.get(groupId)));

          mutations = getConfigMutations(groupId, instances, rowKey, HBaseConsumerState.create(columnMap), mutations);
        }
      }
      mutations.add(put);

      // Compute and applies changes
      if (!mutations.isEmpty()) {
        hTable.batch(mutations);
      }

    } finally {
      hTable.close();
    }
  }

  private byte[] decodeGroupInfo(Map<Long, Integer> groupInfo,
                                 Map<byte[], byte[]> columns, Map<Long, Integer> oldGroupInfo) {
    byte[] smallest = null;

    for (Map.Entry<byte[], byte[]> entry : columns.entrySet()) {
      // Consumer state column is named as "<groupId><instanceId>"
      long groupId = Bytes.toLong(entry.getKey());

      // Map key is sorted by groupId then instanceId, hence keep putting the instance + 1 will gives the group size.
      oldGroupInfo.put(groupId, Bytes.toInt(entry.getKey(), Longs.BYTES) + 1);

      // Update smallest if the group still exists from the new groups.
      if (groupInfo.containsKey(groupId)
          && (smallest == null || Bytes.BYTES_COMPARATOR.compare(entry.getValue(), smallest) < 0)) {
        smallest = entry.getValue();
      }
    }
    return smallest;
  }

  private List<Mutation> getConfigMutations(long groupId, int instances, byte[] rowKey,
                                            List<HBaseConsumerState> consumerStates, List<Mutation> mutations) {
    // Find smallest startRow among existing instances
    byte[] smallest = null;
    for (HBaseConsumerState consumerState : consumerStates) {
      if (smallest == null || Bytes.BYTES_COMPARATOR.compare(consumerState.getStartRow(), smallest) < 0) {
        smallest = consumerState.getStartRow();
      }
    }
    Preconditions.checkArgument(smallest != null, "No startRow found for consumer group %s", groupId);

    int oldInstances = consumerStates.size();

    // If size increase, simply pick the lowest startRow from existing instances as startRow for the new instance
    if (instances > oldInstances) {
      // Set the startRow of the new instances to the smallest among existing
      Put put = new Put(rowKey);
      for (int i = oldInstances; i < instances; i++) {
        new HBaseConsumerState(smallest, groupId, i).updatePut(put);
      }
      mutations.add(put);

    } else {
      // If size decrease, reset all remaining instances startRow to min(smallest, startRow)
      // The map is sorted by instance ID
      Put put = new Put(rowKey);
      Delete delete = new Delete(rowKey);
      for (HBaseConsumerState consumerState : consumerStates) {
        HBaseConsumerState newState = new HBaseConsumerState(smallest,
                                                             consumerState.getGroupId(),
                                                             consumerState.getInstanceId());
        if (consumerState.getInstanceId() < instances) {
          // Updates to smallest rowKey
          newState.updatePut(put);
        } else {
          // Delete old instances
          newState.delete(delete);
        }
      }
      if (!put.isEmpty()) {
        mutations.add(put);
      }
      mutations.add(delete);
    }

    return mutations;
  }

  public String getTableName() {
    return tableName;
  }

  public String getConfigTableName() {
    return configTableName;
  }
}<|MERGE_RESOLUTION|>--- conflicted
+++ resolved
@@ -8,6 +8,8 @@
 import com.continuuity.data2.transaction.queue.QueueConstants;
 import com.continuuity.data2.transaction.queue.hbase.coprocessor.HBaseQueueRegionObserver;
 import com.continuuity.data2.util.hbase.HBaseTableUtil;
+import com.continuuity.hbase.wd.AbstractRowKeyDistributor;
+import com.continuuity.hbase.wd.RowKeyDistributorByHashPrefix;
 import com.continuuity.weave.filesystem.Location;
 import com.continuuity.weave.filesystem.LocationFactory;
 import com.google.common.base.Preconditions;
@@ -20,8 +22,6 @@
 import com.google.inject.Inject;
 import com.google.inject.Singleton;
 import com.google.inject.name.Named;
-import com.continuuity.hbase.wd.AbstractRowKeyDistributor;
-import com.continuuity.hbase.wd.RowKeyDistributorByHashPrefix;
 import org.apache.hadoop.conf.Configuration;
 import org.apache.hadoop.hbase.HTableDescriptor;
 import org.apache.hadoop.hbase.client.Delete;
@@ -152,27 +152,11 @@
                                                        QueueConstants.DEFAULT_QUEUE_TABLE_COPROCESSOR_DIR));
     int splits = cConf.getInt(QueueConstants.ConfigKeys.QUEUE_TABLE_PRESPLITS,
                               QueueConstants.DEFAULT_QUEUE_TABLE_PRESPLITS);
-<<<<<<< HEAD
-    HBaseTableUtil.createTableIfNotExists(admin, tableNameBytes, QueueConstants.COLUMN_FAMILY,
-                                          QueueConstants.MAX_CREATE_TABLE_WAIT, splits,
-                                          HBaseTableUtil.createCoProcessorJar("queue", jarDir,
-                                                                              HBaseQueueRegionObserver.class),
-                                          HBaseQueueRegionObserver.class.getName());
-=======
-    if (cConf.getBoolean(Constants.Transaction.DataJanitor.CFG_TX_JANITOR_ENABLE,
-                         Constants.Transaction.DataJanitor.DEFAULT_TX_JANITOR_ENABLE)) {
-      HBaseTableUtil.createQueueTableIfNotExists(admin, tableNameBytes, QueueConstants.COLUMN_FAMILY,
-                                                 QueueConstants.MAX_CREATE_TABLE_WAIT, splits,
-                                                 HBaseTableUtil.createCoProcessorJar("queue", jarDir, HBaseQueueRegionObserver.class,
-                                                                                     TransactionDataJanitor.class),
-                                                 HBaseQueueRegionObserver.class.getName(), TransactionDataJanitor.class.getName());
-    } else {
-      HBaseTableUtil.createQueueTableIfNotExists(admin, tableNameBytes, QueueConstants.COLUMN_FAMILY,
-                                                 QueueConstants.MAX_CREATE_TABLE_WAIT, splits,
-                                                 HBaseTableUtil.createCoProcessorJar("queue", jarDir, HBaseQueueRegionObserver.class),
-                                                 HBaseQueueRegionObserver.class.getName());
-    }
->>>>>>> 5a7c2bd9
+
+    HBaseTableUtil.createQueueTableIfNotExists(
+      admin, tableNameBytes, QueueConstants.COLUMN_FAMILY, QueueConstants.MAX_CREATE_TABLE_WAIT, splits,
+      HBaseTableUtil.createCoProcessorJar("queue", jarDir, HBaseQueueRegionObserver.class),
+      HBaseQueueRegionObserver.class.getName());
   }
 
   private void truncate(byte[] tableNameBytes) throws IOException {
