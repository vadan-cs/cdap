/*
 * Copyright 2012-2014 Continuuity, Inc.
 *
 * Licensed under the Apache License, Version 2.0 (the "License"); you may not
 * use this file except in compliance with the License. You may obtain a copy of
 * the License at
 *
 * http://www.apache.org/licenses/LICENSE-2.0
 *
 * Unless required by applicable law or agreed to in writing, software
 * distributed under the License is distributed on an "AS IS" BASIS, WITHOUT
 * WARRANTIES OR CONDITIONS OF ANY KIND, either express or implied. See the
 * License for the specific language governing permissions and limitations under
 * the License.
 */

package com.continuuity.explore.jdbc;

<<<<<<< HEAD
import com.continuuity.explore.client.ExploreClientUtil;
import com.continuuity.explore.service.Explore;
import com.continuuity.explore.service.ExploreException;
import com.continuuity.explore.service.HandleNotFoundException;
import com.continuuity.proto.QueryHandle;
import com.continuuity.proto.QueryStatus;
=======
import com.continuuity.explore.client.ExploreClient;
import com.continuuity.explore.client.StatementExecutionFuture;
import com.continuuity.explore.service.HandleNotFoundException;
import com.continuuity.explore.service.Status;
import com.continuuity.explore.service.UnexpectedQueryStatusException;

import com.google.common.base.Throwables;
>>>>>>> cf442939
import org.slf4j.Logger;
import org.slf4j.LoggerFactory;

import java.sql.Connection;
import java.sql.ResultSet;
import java.sql.SQLException;
import java.sql.SQLFeatureNotSupportedException;
import java.sql.SQLWarning;
import java.sql.Statement;
import java.util.concurrent.CancellationException;
import java.util.concurrent.ExecutionException;

/**
 * Reactor JDBC Statement. At most one {@link ExploreQueryResultSet} object can be produced by instances
 * of this class.
 */
public class ExploreStatement implements Statement {
  private static final Logger LOG = LoggerFactory.getLogger(ExploreStatement.class);

  private int fetchSize = 50;

  /**
   * We need to keep a reference to the result set to support the following:
   * <code>
   *  statement.execute(String sql);
   *  statement.getResultSet();
   * </code>.
   */
  private volatile ResultSet resultSet = null;
  private volatile boolean isClosed = false;
<<<<<<< HEAD
  private volatile QueryHandle stmtHandle = null;
  private volatile boolean stmtCompleted;
=======
  private volatile StatementExecutionFuture futureResults = null;
>>>>>>> cf442939

  private Connection connection;
  private ExploreClient exploreClient;

  ExploreStatement(Connection connection, ExploreClient exploreClient) {
    this.connection = connection;
    this.exploreClient = exploreClient;
  }

  @Override
  public ResultSet executeQuery(String sql) throws SQLException {
    if (isClosed) {
      throw new SQLException("Can't execute after statement has been closed");
    }
    if (!execute(sql)) {
      throw new SQLException("The query did not generate a result set!");
    }
    return resultSet;
  }

  /*
   * Executes a query and wait until it is finished, but does not close the session.
   */
  @Override
  public boolean execute(String sql) throws SQLException {
    if (isClosed) {
      throw new SQLException("Can't execute after statement has been closed");
    }
    if (resultSet != null) {
      // As requested by the Statement interface javadoc, "All execution methods in the Statement interface
      // implicitly close a statement's current ResultSet object if an open one exists"
      resultSet.close();
      resultSet = null;
    }

    futureResults = exploreClient.submit(sql);
    try {
<<<<<<< HEAD
      stmtHandle = exploreClient.execute(sql);
      QueryStatus status = ExploreClientUtil.waitForCompletionStatus(exploreClient, stmtHandle, 200,
                                                                TimeUnit.MILLISECONDS, MAX_POLL_TRIES);
      stmtCompleted = true;
      switch (status.getStatus()) {
        case FINISHED:
          resultSet = new ExploreQueryResultSet(exploreClient, this, stmtHandle);
          // NOTE: Javadoc states: "returns false if the first result is an update count or there is no result"
          // Here we have a result, it may contain rows or may be empty, but it exists.
          return true;
        case CANCELED:
          return false;
        default:
          // Any other state can be considered as a "database" access error
          throw new SQLException(String.format("Statement '%s' execution did not finish successfully. " +
                                               "Got final state - %s", sql, status.getStatus().toString()));
      }
    } catch (HandleNotFoundException e) {
      // Cannot happen unless explore server restarted.
      LOG.error("Error executing query", e);
      throw new SQLException("Unknown state");
=======
      futureResults.get();
      resultSet = new ExploreQueryResultSet(futureResults, this);
      // NOTE: Javadoc states: "returns false if the first result is an update count or there is no result"
      // Here we have a result, it may contain rows or may be empty, but it exists.
      return true;
>>>>>>> cf442939
    } catch (InterruptedException e) {
      LOG.error("Caught exception", e);
      Thread.currentThread().interrupt();
      return false;
    } catch (ExecutionException e) {
      Throwable t = Throwables.getRootCause(e);
      if (t instanceof HandleNotFoundException) {
        LOG.error("Error executing query", e);
        throw new SQLException("Unknown state");
      } else if (t instanceof UnexpectedQueryStatusException) {
        UnexpectedQueryStatusException sE = (UnexpectedQueryStatusException) t;
        if (Status.OpStatus.CANCELED.equals(sE.getStatus())) {
          // The query execution may have been canceled without calling futureResults.cancel(), using the right
          // REST endpoint with the handle for eg.
          return false;
        }
        throw new SQLException(String.format("Statement '%s' execution did not finish successfully. " +
                                             "Got final state - %s", sql, sE.getStatus().toString()));
      }
      LOG.error("Caught exception", e);
      throw new SQLException(Throwables.getRootCause(e));
    } catch (CancellationException e) {
      // If futureResults has been cancelled
      return false;
    }
  }

  @Override
  public ResultSet getResultSet() throws SQLException {
    return resultSet;
  }

  @Override
  public void setFetchSize(int i) throws SQLException {
    fetchSize = i;
  }

  @Override
  public int getFetchSize() throws SQLException {
    return fetchSize;
  }

  /**
   * This method is not private to let {@link ExploreQueryResultSet} access it when closing its results.
   */
  void closeClientOperation() throws SQLException {
    if (futureResults != null) {
      try {
        futureResults.cancel(true);
      } finally {
        futureResults = null;
      }
    }
  }

  @Override
  public void close() throws SQLException {
    if (isClosed) {
      return;
    }

    try {
      // As stated by ResultSet javadoc, "A ResultSet object is automatically closed when
      // the Statement object that generated it is closed"
      if (resultSet != null) {
        resultSet.close();
      }
      closeClientOperation();
    } finally {
      connection = null;
      exploreClient = null;
      resultSet = null;
      isClosed = true;
    }
  }

  @Override
  public boolean isClosed() throws SQLException {
    return isClosed;
  }

  @Override
  public void cancel() throws SQLException {
    if (isClosed) {
      throw new SQLException("Can't cancel after statement has been closed");
    }
    if (futureResults == null) {
      LOG.info("Trying to cancel with no query.");
      return;
    }
    boolean success = futureResults.cancel(true);
    if (!success) {
      throw new SQLException("Could not cancel query - query is cancelled: " + futureResults.isCancelled());
    }
  }

  @Override
  public Connection getConnection() throws SQLException {
    if (isClosed) {
      throw new SQLException("Can't get connection after statement has been closed");
    }
    return connection;
  }

  @Override
  public int executeUpdate(String sql) throws SQLException {
    // We don't support writes in explore yet
    throw new SQLFeatureNotSupportedException();
  }

  @Override
  public int getMaxFieldSize() throws SQLException {
    throw new SQLFeatureNotSupportedException();
  }

  @Override
  public void setMaxFieldSize(int i) throws SQLException {
    throw new SQLFeatureNotSupportedException();
  }

  @Override
  public int getMaxRows() throws SQLException {
    throw new SQLFeatureNotSupportedException();
  }

  @Override
  public void setMaxRows(int i) throws SQLException {
    throw new SQLFeatureNotSupportedException();
  }

  @Override
  public void setEscapeProcessing(boolean b) throws SQLException {
    throw new SQLFeatureNotSupportedException();
  }

  @Override
  public int getQueryTimeout() throws SQLException {
    throw new SQLFeatureNotSupportedException();
  }

  @Override
  public void setQueryTimeout(int i) throws SQLException {
    throw new SQLFeatureNotSupportedException();
  }

  @Override
  public SQLWarning getWarnings() throws SQLException {
    throw new SQLFeatureNotSupportedException();
  }

  @Override
  public void clearWarnings() throws SQLException {
    throw new SQLFeatureNotSupportedException();
  }

  @Override
  public void setCursorName(String s) throws SQLException {
    throw new SQLFeatureNotSupportedException();
  }

  @Override
  public int getUpdateCount() throws SQLException {
    throw new SQLFeatureNotSupportedException();
  }

  @Override
  public boolean getMoreResults() throws SQLException {
    throw new SQLFeatureNotSupportedException();
  }

  @Override
  public void setFetchDirection(int i) throws SQLException {
    throw new SQLFeatureNotSupportedException();
  }

  @Override
  public int getFetchDirection() throws SQLException {
    throw new SQLFeatureNotSupportedException();
  }

  @Override
  public int getResultSetConcurrency() throws SQLException {
    throw new SQLFeatureNotSupportedException();
  }

  @Override
  public int getResultSetType() throws SQLException {
    throw new SQLFeatureNotSupportedException();
  }

  @Override
  public void addBatch(String s) throws SQLException {
    throw new SQLFeatureNotSupportedException();
  }

  @Override
  public void clearBatch() throws SQLException {
    throw new SQLFeatureNotSupportedException();
  }

  @Override
  public int[] executeBatch() throws SQLException {
    throw new SQLFeatureNotSupportedException();
  }

  @Override
  public boolean getMoreResults(int i) throws SQLException {
    // In case our client.execute returned more than one list of results, which is never the case
    throw new SQLFeatureNotSupportedException();
  }

  @Override
  public ResultSet getGeneratedKeys() throws SQLException {
    throw new SQLFeatureNotSupportedException();
  }

  @Override
  public int executeUpdate(String s, int i) throws SQLException {
    throw new SQLFeatureNotSupportedException();
  }

  @Override
  public int executeUpdate(String s, int[] ints) throws SQLException {
    throw new SQLFeatureNotSupportedException();
  }

  @Override
  public int executeUpdate(String s, String[] strings) throws SQLException {
    throw new SQLFeatureNotSupportedException();
  }

  @Override
  public boolean execute(String s, int i) throws SQLException {
    throw new SQLFeatureNotSupportedException();
  }

  @Override
  public boolean execute(String s, int[] ints) throws SQLException {
    throw new SQLFeatureNotSupportedException();
  }

  @Override
  public boolean execute(String s, String[] strings) throws SQLException {
    throw new SQLFeatureNotSupportedException();
  }

  @Override
  public int getResultSetHoldability() throws SQLException {
    throw new SQLFeatureNotSupportedException();
  }

  @Override
  public void setPoolable(boolean b) throws SQLException {
    throw new SQLFeatureNotSupportedException();
  }

  @Override
  public boolean isPoolable() throws SQLException {
    throw new SQLFeatureNotSupportedException();
  }

  @Override
  public <T> T unwrap(Class<T> tClass) throws SQLException {
    throw new SQLFeatureNotSupportedException();
  }

  @Override
  public boolean isWrapperFor(Class<?> aClass) throws SQLException {
    throw new SQLFeatureNotSupportedException();
  }

  public void closeOnCompletion() throws SQLException {
    // JDK 1.7
    throw new SQLFeatureNotSupportedException();
  }

  public boolean isCloseOnCompletion() throws SQLException {
    // JDK 1.7
    throw new SQLFeatureNotSupportedException();
  }
}<|MERGE_RESOLUTION|>--- conflicted
+++ resolved
@@ -16,22 +16,13 @@
 
 package com.continuuity.explore.jdbc;
 
-<<<<<<< HEAD
-import com.continuuity.explore.client.ExploreClientUtil;
-import com.continuuity.explore.service.Explore;
-import com.continuuity.explore.service.ExploreException;
-import com.continuuity.explore.service.HandleNotFoundException;
-import com.continuuity.proto.QueryHandle;
-import com.continuuity.proto.QueryStatus;
-=======
 import com.continuuity.explore.client.ExploreClient;
 import com.continuuity.explore.client.StatementExecutionFuture;
 import com.continuuity.explore.service.HandleNotFoundException;
-import com.continuuity.explore.service.Status;
 import com.continuuity.explore.service.UnexpectedQueryStatusException;
 
+import com.continuuity.proto.QueryStatus;
 import com.google.common.base.Throwables;
->>>>>>> cf442939
 import org.slf4j.Logger;
 import org.slf4j.LoggerFactory;
 
@@ -62,12 +53,7 @@
    */
   private volatile ResultSet resultSet = null;
   private volatile boolean isClosed = false;
-<<<<<<< HEAD
-  private volatile QueryHandle stmtHandle = null;
-  private volatile boolean stmtCompleted;
-=======
   private volatile StatementExecutionFuture futureResults = null;
->>>>>>> cf442939
 
   private Connection connection;
   private ExploreClient exploreClient;
@@ -105,35 +91,11 @@
 
     futureResults = exploreClient.submit(sql);
     try {
-<<<<<<< HEAD
-      stmtHandle = exploreClient.execute(sql);
-      QueryStatus status = ExploreClientUtil.waitForCompletionStatus(exploreClient, stmtHandle, 200,
-                                                                TimeUnit.MILLISECONDS, MAX_POLL_TRIES);
-      stmtCompleted = true;
-      switch (status.getStatus()) {
-        case FINISHED:
-          resultSet = new ExploreQueryResultSet(exploreClient, this, stmtHandle);
-          // NOTE: Javadoc states: "returns false if the first result is an update count or there is no result"
-          // Here we have a result, it may contain rows or may be empty, but it exists.
-          return true;
-        case CANCELED:
-          return false;
-        default:
-          // Any other state can be considered as a "database" access error
-          throw new SQLException(String.format("Statement '%s' execution did not finish successfully. " +
-                                               "Got final state - %s", sql, status.getStatus().toString()));
-      }
-    } catch (HandleNotFoundException e) {
-      // Cannot happen unless explore server restarted.
-      LOG.error("Error executing query", e);
-      throw new SQLException("Unknown state");
-=======
       futureResults.get();
       resultSet = new ExploreQueryResultSet(futureResults, this);
       // NOTE: Javadoc states: "returns false if the first result is an update count or there is no result"
       // Here we have a result, it may contain rows or may be empty, but it exists.
       return true;
->>>>>>> cf442939
     } catch (InterruptedException e) {
       LOG.error("Caught exception", e);
       Thread.currentThread().interrupt();
@@ -145,7 +107,7 @@
         throw new SQLException("Unknown state");
       } else if (t instanceof UnexpectedQueryStatusException) {
         UnexpectedQueryStatusException sE = (UnexpectedQueryStatusException) t;
-        if (Status.OpStatus.CANCELED.equals(sE.getStatus())) {
+        if (QueryStatus.OpStatus.CANCELED.equals(sE.getStatus())) {
           // The query execution may have been canceled without calling futureResults.cancel(), using the right
           // REST endpoint with the handle for eg.
           return false;
