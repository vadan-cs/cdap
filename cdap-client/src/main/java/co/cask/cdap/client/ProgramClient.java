/*
 * Copyright © 2014 Cask Data, Inc.
 *
 * Licensed under the Apache License, Version 2.0 (the "License"); you may not
 * use this file except in compliance with the License. You may obtain a copy of
 * the License at
 *
 * http://www.apache.org/licenses/LICENSE-2.0
 *
 * Unless required by applicable law or agreed to in writing, software
 * distributed under the License is distributed on an "AS IS" BASIS, WITHOUT
 * WARRANTIES OR CONDITIONS OF ANY KIND, either express or implied. See the
 * License for the specific language governing permissions and limitations under
 * the License.
 */

package co.cask.cdap.client;

import co.cask.cdap.api.service.Service;
import co.cask.cdap.api.worker.Worker;
import co.cask.cdap.api.workflow.WorkflowActionNode;
import co.cask.cdap.api.workflow.WorkflowActionSpecification;
import co.cask.cdap.client.config.ClientConfig;
import co.cask.cdap.client.util.RESTClient;
import co.cask.cdap.client.util.VersionMigrationUtils;
import co.cask.cdap.common.conf.Constants;
import co.cask.cdap.common.exception.NotFoundException;
import co.cask.cdap.common.exception.ProgramNotFoundException;
import co.cask.cdap.common.exception.UnauthorizedException;
import co.cask.cdap.common.utils.Tasks;
import co.cask.cdap.proto.DistributedProgramLiveInfo;
import co.cask.cdap.proto.Id;
import co.cask.cdap.proto.Instances;
import co.cask.cdap.proto.ProgramLiveInfo;
import co.cask.cdap.proto.ProgramRecord;
import co.cask.cdap.proto.ProgramStatus;
import co.cask.cdap.proto.ProgramType;
import co.cask.cdap.proto.RunRecord;
import co.cask.cdap.proto.codec.WorkflowActionSpecificationCodec;
import co.cask.common.http.HttpMethod;
import co.cask.common.http.HttpRequest;
import co.cask.common.http.HttpResponse;
import co.cask.common.http.ObjectResponse;
import com.google.common.base.Charsets;
import com.google.common.base.Throwables;
import com.google.common.reflect.TypeToken;
import com.google.gson.Gson;
import com.google.gson.GsonBuilder;

import java.io.IOException;
import java.net.HttpURLConnection;
import java.net.URL;
import java.util.List;
import java.util.Map;
import java.util.concurrent.Callable;
import java.util.concurrent.ExecutionException;
import java.util.concurrent.TimeUnit;
import java.util.concurrent.TimeoutException;
import javax.inject.Inject;

/**
 * Provides ways to interact with CDAP Programs.
 */
public class ProgramClient {

  private static final Gson GSON = new GsonBuilder()
    .registerTypeAdapter(WorkflowActionSpecification.class, new WorkflowActionSpecificationCodec())
    .create();

  private final RESTClient restClient;
  private final ClientConfig config;
  private final ApplicationClient applicationClient;

  @Inject
  public ProgramClient(ClientConfig config, RESTClient restClient, ApplicationClient applicationClient) {
    this.config = config;
    this.restClient = restClient;
    this.applicationClient = applicationClient;
  }

  public ProgramClient(ClientConfig config) {
    this.config = config;
    this.restClient = new RESTClient(config);
    this.applicationClient = new ApplicationClient(config, restClient);
  }

  /**
   * Starts a program using specified runtime arguments.
   *
   * @param appId ID of the application that the program belongs to
   * @param programType type of the program
   * @param programName name of the program
   * @param runtimeArgs runtime arguments to pass to the program
   * @throws IOException if a network error occurred
   * @throws ProgramNotFoundException if the program with the specified name could not be found
   * @throws UnauthorizedException if the request is not authorized successfully in the gateway server
   */
  public void start(String appId, ProgramType programType, String programName, Map<String, String> runtimeArgs)
    throws IOException, ProgramNotFoundException, UnauthorizedException {

    Id.Application app = Id.Application.from(config.getNamespace(), appId);
    Id.Program program = Id.Program.from(app, programType, programName);
    String path = String.format("apps/%s/%s/%s/start", appId, programType.getCategoryName(), programName);
    URL url = VersionMigrationUtils.resolveURL(config, programType, path);
    HttpRequest request = HttpRequest.post(url).withBody(GSON.toJson(runtimeArgs)).build();
    HttpResponse response = restClient.execute(request, config.getAccessToken(), HttpURLConnection.HTTP_NOT_FOUND);
    if (response.getResponseCode() == HttpURLConnection.HTTP_NOT_FOUND) {
      throw new ProgramNotFoundException(program);
    }
  }

  /**
   * Starts a program using the stored runtime arguments.
   *
   * @param appId ID of the application that the program belongs to
   * @param programType type of the program
   * @param programName name of the program
   * @throws IOException if a network error occurred
   * @throws ProgramNotFoundException if the program with the specified name could not be found
   * @throws UnauthorizedException if the request is not authorized successfully in the gateway server
   */
  public void start(String appId, ProgramType programType, String programName)
    throws IOException, ProgramNotFoundException, UnauthorizedException {

    Id.Application app = Id.Application.from(config.getNamespace(), appId);
    Id.Program program = Id.Program.from(app, programType, programName);
    String path = String.format("apps/%s/%s/%s/start", appId, programType.getCategoryName(), programName);
    URL url = VersionMigrationUtils.resolveURL(config, programType, path);
    HttpRequest request = HttpRequest.post(url).build();
    HttpResponse response = restClient.execute(request, config.getAccessToken(), HttpURLConnection.HTTP_NOT_FOUND);
    if (response.getResponseCode() == HttpURLConnection.HTTP_NOT_FOUND) {
      throw new ProgramNotFoundException(program);
    }
  }

  /**
   * Stops a program.
   *
   * @param appId ID of the application that the program belongs to
   * @param programType type of the program
   * @param programName name of the program
   * @throws IOException if a network error occurred
   * @throws ProgramNotFoundException if the program with the specified name could not be found
   * @throws UnauthorizedException if the request is not authorized successfully in the gateway server
   */
  public void stop(String appId, ProgramType programType, String programName)
    throws IOException, ProgramNotFoundException, UnauthorizedException {

    Id.Application app = Id.Application.from(config.getNamespace(), appId);
    Id.Program program = Id.Program.from(app, programType, programName);
    String path = String.format("apps/%s/%s/%s/stop", appId, programType.getCategoryName(), programName);
    URL url = VersionMigrationUtils.resolveURL(config, programType, path);
    HttpResponse response = restClient.execute(HttpMethod.POST, url, config.getAccessToken(),
                                               HttpURLConnection.HTTP_NOT_FOUND);
    if (response.getResponseCode() == HttpURLConnection.HTTP_NOT_FOUND) {
      throw new ProgramNotFoundException(program);
    }
  }

  /**
   * Stops all currently running programs.
   *
   * @throws IOException
   * @throws UnauthorizedException
   * @throws InterruptedException
   * @throws TimeoutException
   */
  public void stopAll() throws IOException, UnauthorizedException, InterruptedException, TimeoutException {
    Map<ProgramType, List<ProgramRecord>> allPrograms = applicationClient.listAllPrograms();
    for (Map.Entry<ProgramType, List<ProgramRecord>> entry : allPrograms.entrySet()) {
      ProgramType programType = entry.getKey();
      List<ProgramRecord> programRecords = entry.getValue();
      for (ProgramRecord programRecord : programRecords) {
        try {
          String status = this.getStatus(programRecord.getApp(), programType, programRecord.getName());
          if (!status.equals("STOPPED")) {
            this.stop(programRecord.getApp(), programType, programRecord.getName());
            this.waitForStatus(programRecord.getApp(), programType, programRecord.getName(),
                               "STOPPED", 60, TimeUnit.SECONDS);
          }
        } catch (ProgramNotFoundException e) {
          // IGNORE
        }
      }
    }
  }

  /**
   * Gets the status of a program.
   *
   * @param appId ID of the application that the program belongs to
   * @param programType type of the program
   * @param programName name of the program
   * @return the status of the program (e.g. STOPPED, STARTING, RUNNING)
   * @throws IOException if a network error occurred
   * @throws ProgramNotFoundException if the program with the specified name could not be found
   * @throws UnauthorizedException if the request is not authorized successfully in the gateway server
   */
  public String getStatus(String appId, ProgramType programType, String programName)
    throws IOException, ProgramNotFoundException, UnauthorizedException {

    Id.Application app = Id.Application.from(config.getNamespace(), appId);
    Id.Program program = Id.Program.from(app, programType, programName);
    String path = String.format("apps/%s/%s/%s/status", appId, programType.getCategoryName(), programName);
    URL url = VersionMigrationUtils.resolveURL(config, programType, path);
    HttpResponse response = restClient.execute(HttpMethod.GET, url, config.getAccessToken(),
                                               HttpURLConnection.HTTP_NOT_FOUND);
    if (HttpURLConnection.HTTP_NOT_FOUND == response.getResponseCode()) {
      throw new ProgramNotFoundException(program);
    }

    return ObjectResponse.fromJsonBody(response, ProgramStatus.class).getResponseObject().getStatus();
  }

  /**
   * Waits for a program to have a certain status.
   *
   * @param appId ID of the application that the program belongs to
   * @param programType type of the program
   * @param programId name of the program
   * @param status the desired status
   * @param timeout how long to wait in milliseconds until timing out
   * @throws IOException if a network error occurred
   * @throws ProgramNotFoundException if the program with the specified name could not be found
   * @throws UnauthorizedException if the request is not authorized successfully in the gateway server
   * @throws TimeoutException if the program did not achieve the desired program status before the timeout
   * @throws InterruptedException if interrupted while waiting for the desired program status
   */
  public void waitForStatus(final String appId, final ProgramType programType, final String programId,
                            String status, long timeout, TimeUnit timeoutUnit)
    throws UnauthorizedException, IOException, ProgramNotFoundException,
    TimeoutException, InterruptedException {

    try {
      Tasks.waitFor(status, new Callable<String>() {
        @Override
        public String call() throws Exception {
          return getStatus(appId, programType, programId);
        }
      }, timeout, timeoutUnit, 1, TimeUnit.SECONDS);
    } catch (ExecutionException e) {
      Throwables.propagateIfPossible(e.getCause(), UnauthorizedException.class);
      Throwables.propagateIfPossible(e.getCause(), ProgramNotFoundException.class);
      Throwables.propagateIfPossible(e.getCause(), IOException.class);
    }
  }

  /**
   * Gets the live information of a program. In distributed CDAP,
   * this will contain IDs of the YARN applications that are running the program.
   *
   * @param appId ID of the application that the program belongs to
   * @param programType type of the program
   * @param programName name of the program
   * @return {@link ProgramLiveInfo} of the program
   * @throws IOException if a network error occurred
   * @throws ProgramNotFoundException if the program with the specified name could not be found
   * @throws UnauthorizedException if the request is not authorized successfully in the gateway server
   */
  public DistributedProgramLiveInfo getLiveInfo(String appId, ProgramType programType, String programName)
    throws IOException, ProgramNotFoundException, UnauthorizedException {

    Id.Application app = Id.Application.from(config.getNamespace(), appId);
    Id.Program program = Id.Program.from(app, programType, programName);
    String path = String.format("apps/%s/%s/%s/live-info", appId, programType.getCategoryName(), programName);
    URL url = VersionMigrationUtils.resolveURL(config, programType, path);
    HttpResponse response = restClient.execute(HttpMethod.GET, url, config.getAccessToken(),
                                               HttpURLConnection.HTTP_NOT_FOUND);
    if (response.getResponseCode() == HttpURLConnection.HTTP_NOT_FOUND) {
      throw new ProgramNotFoundException(program);
    }

    return ObjectResponse.fromJsonBody(response, DistributedProgramLiveInfo.class).getResponseObject();
  }

  /**
   * Gets the number of instances that a flowlet is currently running on.
   *
   * @param appId ID of the application that the flowlet belongs to
   * @param flowId ID of the flow that the flowlet belongs to
   * @param flowletId ID of the flowlet
   * @return number of instances that the flowlet is currently running on
   * @throws IOException if a network error occurred
   * @throws NotFoundException if the application, flow, or flowlet could not be found
   * @throws UnauthorizedException if the request is not authorized successfully in the gateway server
   */
  public int getFlowletInstances(String appId, String flowId, String flowletId)
    throws IOException, NotFoundException, UnauthorizedException {

    Id.Application app = Id.Application.from(config.getNamespace(), appId);
    Id.Flow.Flowlet flowlet = Id.Flow.Flowlet.from(app, flowId, flowletId);
    URL url = config.resolveNamespacedURLV3(String.format("apps/%s/flows/%s/flowlets/%s/instances",
                                                          appId, flowId, flowletId));
    HttpResponse response = restClient.execute(HttpMethod.GET, url, config.getAccessToken(),
                                               HttpURLConnection.HTTP_NOT_FOUND);
    if (response.getResponseCode() == HttpURLConnection.HTTP_NOT_FOUND) {
      throw new NotFoundException(flowlet);
    }

    return ObjectResponse.fromJsonBody(response, Instances.class).getResponseObject().getInstances();
  }

  /**
   * Sets the number of instances that a flowlet will run on.
   *
   * @param appId ID of the application that the flowlet belongs to
   * @param flowId ID of the flow that the flowlet belongs to
   * @param flowletId ID of the flowlet
   * @param instances number of instances for the flowlet to run on
   * @throws IOException if a network error occurred
   * @throws NotFoundException if the application, flow, or flowlet could not be found
   * @throws UnauthorizedException if the request is not authorized successfully in the gateway server
   */
  public void setFlowletInstances(String appId, String flowId, String flowletId, int instances)
    throws IOException, NotFoundException, UnauthorizedException {

    Id.Application app = Id.Application.from(config.getNamespace(), appId);
    Id.Flow.Flowlet flowlet = Id.Flow.Flowlet.from(app, flowId, flowletId);
    URL url = config.resolveNamespacedURLV3(String.format("apps/%s/flows/%s/flowlets/%s/instances",
                                                          appId, flowId, flowletId));
    HttpRequest request = HttpRequest.put(url).withBody(GSON.toJson(new Instances(instances))).build();

    HttpResponse response = restClient.execute(request, config.getAccessToken(), HttpURLConnection.HTTP_NOT_FOUND);
    if (response.getResponseCode() == HttpURLConnection.HTTP_NOT_FOUND) {
      throw new NotFoundException(flowlet);
    }
  }

  /**
   * Gets the number of instances that a worker is currently running on.
   *
   * @param appId ID of the application that the worker belongs to
   * @param workerId ID of the worker
   * @return number of instances that the worker is currently running on
   * @throws IOException if a network error occurred
   * @throws NotFoundException if the application or worker could not be found
   * @throws UnauthorizedException if the request is not authorized successfully in the gateway server
   */
  public int getWorkerInstances(String appId, String workerId)
    throws IOException, NotFoundException, UnauthorizedException {

    Id.Application app = Id.Application.from(config.getNamespace(), appId);
    Id.Worker worker = Id.Worker.from(app, workerId);

    URL url = config.resolveURL(String.format("apps/%s/workers/%s/instances", appId, workerId));
    HttpResponse response = restClient.execute(HttpMethod.GET, url, config.getAccessToken(),
                                               HttpURLConnection.HTTP_NOT_FOUND);
    if (response.getResponseCode() == HttpURLConnection.HTTP_NOT_FOUND) {
      throw new NotFoundException(worker);
    }
    return ObjectResponse.fromJsonBody(response, Instances.class).getResponseObject().getInstances();
  }

  /**
   * Sets the number of instances that a worker will run on.
   *
   * @param appId ID of the application that the worker belongs to
   * @param workerId ID of the worker
   * @param instances number of instances for the worker to run on
   * @throws IOException if a network error occurred
   * @throws NotFoundException if the application or worker could not be found
   * @throws UnauthorizedException if the request is not authorized successfully in the gateway server
   */
  public void setWorkerInstances(String appId, String workerId, int instances)
    throws IOException, NotFoundException, UnauthorizedException {

    Id.Application app = Id.Application.from(config.getNamespace(), appId);
    Id.Worker worker = Id.Worker.from(app, workerId);

    URL url = config.resolveURL(String.format("apps/%s/workers/%s/instances", appId, workerId));
    HttpRequest request = HttpRequest.put(url).withBody(GSON.toJson(new Instances(instances))).build();

    HttpResponse response = restClient.execute(request, config.getAccessToken(), HttpURLConnection.HTTP_NOT_FOUND);
    if (response.getResponseCode() == HttpURLConnection.HTTP_NOT_FOUND) {
      throw new NotFoundException(worker);
    }
  }

  /**
   * Gets the number of instances that a procedure is currently running on.
   *
   * @param appId ID of the application that the procedure belongs to
   * @param procedureId ID of the procedure
   * @return number of instances that the procedure is currently running on
   * @throws IOException if a network error occurred
   * @throws NotFoundException if the application or procedure could not be found
   * @throws UnauthorizedException if the request is not authorized successfully in the gateway server
   * @deprecated As of version 2.6.0, replaced by {@link co.cask.cdap.api.service.Service}
   */
  @Deprecated
  public int getProcedureInstances(String appId, String procedureId)
    throws IOException, NotFoundException, UnauthorizedException {

    Id.Application app = Id.Application.from(config.getNamespace(), appId);
    Id.Procedure procedure = Id.Procedure.from(app, procedureId);
    String path = String.format("apps/%s/procedures/%s/instances", appId, procedureId);
    URL url = VersionMigrationUtils.resolveURL(config, ProgramType.PROCEDURE, path);
    HttpResponse response = restClient.execute(HttpMethod.GET, url, config.getAccessToken(),
                                               HttpURLConnection.HTTP_NOT_FOUND);
    if (response.getResponseCode() == HttpURLConnection.HTTP_NOT_FOUND) {
      throw new NotFoundException(procedure);
    }

    return ObjectResponse.fromJsonBody(response, Instances.class).getResponseObject().getInstances();
  }

  /**
   * Sets the number of instances that a procedure will run on.
   *
   * @param appId ID of the application that the procedure belongs to
   * @param procedureId ID of the procedure
   * @param instances number of instances for the procedure to run on
   * @throws IOException if a network error occurred
   * @throws NotFoundException if the application or procedure could not be found
   * @throws UnauthorizedException if the request is not authorized successfully in the gateway server
   * @deprecated As of version 2.6.0, replaced by {@link Service}
   */
  @Deprecated
  public void setProcedureInstances(String appId, String procedureId, int instances)
    throws IOException, NotFoundException, UnauthorizedException {

    Id.Application app = Id.Application.from(config.getNamespace(), appId);
    Id.Procedure procedure = Id.Procedure.from(app, procedureId);
    String path = String.format("apps/%s/procedures/%s/instances", appId, procedureId);
    URL url = VersionMigrationUtils.resolveURL(config, ProgramType.PROCEDURE, path);
    HttpRequest request = HttpRequest.put(url).withBody(GSON.toJson(new Instances(instances))).build();

    HttpResponse response = restClient.execute(request, config.getAccessToken(), HttpURLConnection.HTTP_NOT_FOUND);
    if (response.getResponseCode() == HttpURLConnection.HTTP_NOT_FOUND) {
      throw new NotFoundException(procedure);
    }
  }

  /**
   * Gets the number of instances of a service.
   *
   * @param appId ID of the application that the service belongs to
   * @param serviceId Id of the service
   * @return number of instances of the service handler
   * @throws IOException if a network error occurred
   * @throws NotFoundException if the application or service could not found
   * @throws UnauthorizedException if the request is not authorized successfully in the gateway server
   */
  public int getServiceInstances(String appId, String serviceId)
    throws IOException, NotFoundException, UnauthorizedException {

    Id.Application app = Id.Application.from(config.getNamespace(), appId);
    Id.Service service = Id.Service.from(app, serviceId);

    URL url = config.resolveNamespacedURLV3(String.format("apps/%s/services/%s/instances", appId, serviceId));
    HttpResponse response = restClient.execute(HttpMethod.GET, url, config.getAccessToken(),
                                               HttpURLConnection.HTTP_NOT_FOUND);
    if (response.getResponseCode() == HttpURLConnection.HTTP_NOT_FOUND) {
      throw new NotFoundException(service);
    }
    return ObjectResponse.fromJsonBody(response, Instances.class).getResponseObject().getInstances();
  }

  /**
   * Gets the number of instances that a service runnable is running on.
   *
   * @param appId ID of the application that the service runnable belongs to
   * @param serviceId ID of the service that the service runnable belongs to
   * @param runnableId ID of the service runnable
   * @return number of instances that the service runnable is running on
   * @throws IOException if a network error occurred
   * @throws NotFoundException if the application, service, or runnable could not be found
   * @throws UnauthorizedException if the request is not authorized successfully in the gateway server
   * @deprecated As of version 2.8.0, separated into {@link Service} and {@link Worker}
   */
  @Deprecated
  public int getServiceRunnableInstances(String appId, String serviceId, String runnableId)
    throws IOException, NotFoundException, UnauthorizedException {

    Id.Application app = Id.Application.from(config.getNamespace(), appId);
    Id.Service service = Id.Service.from(app, serviceId);
    Id.Service.Runnable runnable = Id.Service.Runnable.from(service, runnableId);
    URL url = config.resolveNamespacedURLV3(String.format("apps/%s/services/%s/runnables/%s/instances",
                                                          appId, serviceId, runnableId));
    HttpResponse response = restClient.execute(HttpMethod.GET, url, config.getAccessToken(),
                                               HttpURLConnection.HTTP_NOT_FOUND);
    if (response.getResponseCode() == HttpURLConnection.HTTP_NOT_FOUND) {
      throw new NotFoundException(runnable);
    }

    return ObjectResponse.fromJsonBody(response, Instances.class).getResponseObject().getInstances();
  }

  /**
   * Sets the number of instances of a service.
   *
   * @param appId ID of the application that the service belongs to
   * @param serviceId ID of the service
   * @param instances number of instances for the service
   * @throws IOException if a network error occurred
   * @throws NotFoundException if the application or service could not be found
   * @throws UnauthorizedException if the request is not authorized successfully in the gateway server
   */
  public void setServiceInstances(String appId, String serviceId, int instances)
    throws IOException, NotFoundException, UnauthorizedException {

    Id.Application app = Id.Application.from(config.getNamespace(), appId);
    Id.Service service = Id.Service.from(app, serviceId);

    URL url = config.resolveNamespacedURLV3(String.format("apps/%s/services/%s/instances", appId, serviceId));
    HttpRequest request = HttpRequest.put(url).withBody(GSON.toJson(new Instances(instances))).build();
    HttpResponse response = restClient.execute(request, config.getAccessToken(), HttpURLConnection.HTTP_NOT_FOUND);
    if (response.getResponseCode() == HttpURLConnection.HTTP_NOT_FOUND) {
      throw new NotFoundException(service);
    }
  }

  /**
   * Sets the number of instances that a service runnable is running on.
   *
   * @param appId ID of the application that the service runnable belongs to
   * @param serviceId ID of the service that the service runnable belongs to
   * @param runnableId ID of the service runnable
   * @param instances number of instances for the service runnable to run on
   * @throws IOException if a network error occurred
   * @throws NotFoundException if the application, service, or runnable could not be found
   * @throws UnauthorizedException if the request is not authorized successfully in the gateway server
   * @deprecated As of version 2.8.0, separated into {@link Service} and {@link Worker}
   */
  @Deprecated
  public void setServiceRunnableInstances(String appId, String serviceId, String runnableId, int instances)
    throws IOException, NotFoundException, UnauthorizedException {

    Id.Application app = Id.Application.from(config.getNamespace(), appId);
    Id.Service service = Id.Service.from(app, serviceId);
    Id.Service.Runnable runnable = Id.Service.Runnable.from(service, runnableId);
    URL url = config.resolveNamespacedURLV3(String.format("apps/%s/services/%s/runnables/%s/instances",
                                                          appId, serviceId, runnableId));
    HttpRequest request = HttpRequest.put(url).withBody(GSON.toJson(new Instances(instances))).build();

    HttpResponse response = restClient.execute(request, config.getAccessToken(), HttpURLConnection.HTTP_NOT_FOUND);
    if (response.getResponseCode() == HttpURLConnection.HTTP_NOT_FOUND) {
      throw new NotFoundException(runnable);
    }
  }

  /**
   * Gets the logs of a service runnable.
   *
   * @param appId ID of the application that the service runnable belongs to
   * @param serviceId ID of the service that the service runnable belongs to
   * @param runnableId ID of the service runnable
   * @param start start time of the time range of desired logs
   * @param stop end time of the time range of desired logs
   * @return the logs of the program
   * @throws IOException if a network error occurred
   * @throws NotFoundException if the application, service, or runnable could not be found
   * @throws UnauthorizedException if the request is not authorized successfully in the gateway server
   */
  public String getServiceRunnableLogs(String appId, String serviceId, String runnableId, long start, long stop)
    throws IOException, NotFoundException, UnauthorizedException {

    Id.Application app = Id.Application.from(config.getNamespace(), appId);
    Id.Service service = Id.Service.from(app, serviceId);
    Id.Service.Runnable runnable = Id.Service.Runnable.from(service, runnableId);
    URL url = config.resolveNamespacedURLV3(String.format("apps/%s/services/%s/runnables/%s/logs?start=%d&stop=%d",
                                                          appId, serviceId, runnableId, start, stop));
    HttpResponse response = restClient.execute(HttpMethod.GET, url, config.getAccessToken(),
                                               HttpURLConnection.HTTP_NOT_FOUND);
    if (response.getResponseCode() == HttpURLConnection.HTTP_NOT_FOUND) {
      throw new NotFoundException(runnable);
    }

    return new String(response.getResponseBody(), Charsets.UTF_8);
  }

  /**
   * Gets the run records of a program.
   *
   * @param appId ID of the application that the program belongs to
   * @param programType type of the program
   * @param programId ID of the program
   * @param state - filter by status of the program
   * @return the run records of the program
   * @throws IOException if a network error occurred
   * @throws NotFoundException if the application or program could not be found
   * @throws UnauthorizedException if the request is not authorized successfully in the gateway server
   */
  public List<RunRecord> getProgramRuns(String appId, ProgramType programType, String programId, String state,
                                        long startTime, long endTime, int limit)
    throws IOException, NotFoundException, UnauthorizedException {

<<<<<<< HEAD
    Id.Application app = Id.Application.from(config.getNamespace(), appId);
    Id.Program program = Id.Program.from(app, programType, programId);
    String queryParams = String.format("%s=%s&%s=%d&%s=%d&%s=%d", Constants.AppFabric.QUERY_PARAM_STATUS, state,
=======
    String queryParams = String.format("%s=%s&%s=%d&%s=%d&%s=%d",
                                       Constants.AppFabric.QUERY_PARAM_STATUS, state,
>>>>>>> 8d3682e1
                                       Constants.AppFabric.QUERY_PARAM_START_TIME, startTime,
                                       Constants.AppFabric.QUERY_PARAM_END_TIME, endTime,
                                       Constants.AppFabric.QUERY_PARAM_LIMIT, limit);

    String path = String.format("apps/%s/%s/%s/runs?%s", appId, programType.getCategoryName(), programId, queryParams);
    URL url = VersionMigrationUtils.resolveURL(config, programType, path);

    HttpResponse response = restClient.execute(HttpMethod.GET, url, config.getAccessToken(),
                                               HttpURLConnection.HTTP_NOT_FOUND);
    if (response.getResponseCode() == HttpURLConnection.HTTP_NOT_FOUND) {
      throw new NotFoundException(program);
    }

    return ObjectResponse.fromJsonBody(response, new TypeToken<List<RunRecord>>() { }).getResponseObject();
  }

  /**
   * Get the current run information for the Workflow based on the runid
   * @param appId ID of the application
   * @param workflowId ID of the workflow
   * @param runId ID of the run for which the details are to be returned
   * @return list of {@link WorkflowActionNode} currently running for the given runid
   * @throws IOException if a network error occurred
   * @throws NotFoundException if the application, workflow, or runid could not be found
   * @throws UnauthorizedException if the request is not authorized successfully in the gateway server
   */
  public List<WorkflowActionNode> getWorkflowCurrent(String appId, String workflowId, String runId)
    throws IOException, NotFoundException, UnauthorizedException {
    String path = String.format("/apps/%s/workflows/%s/%s/current", appId, workflowId, runId);
    URL url = VersionMigrationUtils.resolveURL(config, ProgramType.WORKFLOW, path);

    HttpResponse response = restClient.execute(HttpMethod.GET, url, config.getAccessToken(),
                                               HttpURLConnection.HTTP_NOT_FOUND);
    if (response.getResponseCode() == HttpURLConnection.HTTP_NOT_FOUND) {
      throw new NotFoundException("application, workflow, or workflow runid", appId + "/" + workflowId + "/" + runId);
    }

    ObjectResponse<List<WorkflowActionNode>> objectResponse = ObjectResponse.fromJsonBody(
      response, new TypeToken<List<WorkflowActionNode>>() { }.getType(), GSON);

    return objectResponse.getResponseObject();
}

  /**
   * Gets the run records of a program.
   *
   * @param appId ID of the application that the program belongs to
   * @param programType type of the program
   * @param programId ID of the program
   * @return the run records of the program
   * @throws IOException if a network error occurred
   * @throws NotFoundException if the application or program could not be found
   * @throws UnauthorizedException if the request is not authorized successfully in the gateway server
   */
  public List<RunRecord> getAllProgramRuns(String appId, ProgramType programType, String programId,
                                           long startTime, long endTime, int limit)
    throws IOException, NotFoundException, UnauthorizedException {

    Id.Application app = Id.Application.from(config.getNamespace(), appId);
    Id.Program program = Id.Program.from(app, programType, programId);
    String queryParams = String.format("%s=%d&%s=%d&%s=%d", Constants.AppFabric.QUERY_PARAM_START_TIME, startTime,
                                       Constants.AppFabric.QUERY_PARAM_END_TIME, endTime,
                                       Constants.AppFabric.QUERY_PARAM_LIMIT, limit);

    String path = String.format("apps/%s/%s/%s/runs?%s",
                                appId, programType.getCategoryName(),
                                programId, queryParams);
    URL url = VersionMigrationUtils.resolveURL(config, programType, path);

    HttpResponse response = restClient.execute(HttpMethod.GET, url, config.getAccessToken(),
                                               HttpURLConnection.HTTP_NOT_FOUND);
    if (response.getResponseCode() == HttpURLConnection.HTTP_NOT_FOUND) {
      throw new NotFoundException(program);
    }

    return ObjectResponse.fromJsonBody(response, new TypeToken<List<RunRecord>>() { }).getResponseObject();
  }


  /**
   * Gets the logs of a program.
   *
   * @param appId ID of the application that the program belongs to
   * @param programType type of the program
   * @param programId ID of the program
   * @param start start time of the time range of desired logs
   * @param stop end time of the time range of desired logs
   * @return the logs of the program
   * @throws IOException if a network error occurred
   * @throws NotFoundException if the application or program could not be found
   * @throws UnauthorizedException if the request is not authorized successfully in the gateway server
   */
  public String getProgramLogs(String appId, ProgramType programType, String programId, long start, long stop)
    throws IOException, NotFoundException, UnauthorizedException {

    Id.Application app = Id.Application.from(config.getNamespace(), appId);
    Id.Program program = Id.Program.from(app, programType, programId);
    String path = String.format("apps/%s/%s/%s/logs?start=%d&stop=%d",
                                appId, programType.getCategoryName(), programId, start, stop);
    URL url = VersionMigrationUtils.resolveURL(config, programType, path);
    HttpResponse response = restClient.execute(HttpMethod.GET, url, config.getAccessToken());
    if (response.getResponseCode() == HttpURLConnection.HTTP_NOT_FOUND) {
      throw new ProgramNotFoundException(program);
    }

    return new String(response.getResponseBody(), Charsets.UTF_8);
  }

  /**
   * Gets the runtime args of a program.
   *
   * @param appId ID of the application tat the program belongs to
   * @param programType type of the program
   * @param programId ID of the program
   * @return runtime args of the program
   * @throws IOException if a network error occurred
   * @throws ProgramNotFoundException if the application or program could not be found
   * @throws UnauthorizedException if the request is not authorized successfully in the gateway server
   */
  public Map<String, String> getRuntimeArgs(String appId, ProgramType programType, String programId)
    throws IOException, UnauthorizedException, ProgramNotFoundException {

    Id.Application app = Id.Application.from(config.getNamespace(), appId);
    Id.Program program = Id.Program.from(app, programType, programId);

    String path = String.format("apps/%s/%s/%s/runtimeargs", appId, programType.getCategoryName(), programId);
    URL url = VersionMigrationUtils.resolveURL(config, programType, path);
    HttpResponse response = restClient.execute(HttpMethod.GET, url, config.getAccessToken(),
                                               HttpURLConnection.HTTP_NOT_FOUND);
    if (response.getResponseCode() == HttpURLConnection.HTTP_NOT_FOUND) {
      throw new ProgramNotFoundException(program);
    }
    return ObjectResponse.fromJsonBody(response, new TypeToken<Map<String, String>>() { }).getResponseObject();
  }

  /**
   * Sets the runtime args of a program.
   *
   * @param appId ID of the application tat the program belongs to
   * @param programType type of the program
   * @param programId ID of the program
   * @param runtimeArgs args of the program
   * @throws IOException if a network error occurred
   * @throws ProgramNotFoundException if the application or program could not be found
   * @throws UnauthorizedException if the request is not authorized successfully in the gateway server
   */
  public void setRuntimeArgs(String appId, ProgramType programType, String programId, Map<String, String> runtimeArgs)
    throws IOException, UnauthorizedException, ProgramNotFoundException {

    Id.Application app = Id.Application.from(config.getNamespace(), appId);
    Id.Program program = Id.Program.from(app, programType, programId);

    String path = String.format("apps/%s/%s/%s/runtimeargs", appId, programType.getCategoryName(), programId);
    URL url = VersionMigrationUtils.resolveURL(config, programType, path);
    HttpRequest request = HttpRequest.put(url).withBody(GSON.toJson(runtimeArgs)).build();
    HttpResponse response = restClient.execute(request, config.getAccessToken(), HttpURLConnection.HTTP_NOT_FOUND);
    if (response.getResponseCode() == HttpURLConnection.HTTP_NOT_FOUND) {
      throw new ProgramNotFoundException(program);
    }
  }
}<|MERGE_RESOLUTION|>--- conflicted
+++ resolved
@@ -585,14 +585,10 @@
                                         long startTime, long endTime, int limit)
     throws IOException, NotFoundException, UnauthorizedException {
 
-<<<<<<< HEAD
     Id.Application app = Id.Application.from(config.getNamespace(), appId);
     Id.Program program = Id.Program.from(app, programType, programId);
-    String queryParams = String.format("%s=%s&%s=%d&%s=%d&%s=%d", Constants.AppFabric.QUERY_PARAM_STATUS, state,
-=======
     String queryParams = String.format("%s=%s&%s=%d&%s=%d&%s=%d",
                                        Constants.AppFabric.QUERY_PARAM_STATUS, state,
->>>>>>> 8d3682e1
                                        Constants.AppFabric.QUERY_PARAM_START_TIME, startTime,
                                        Constants.AppFabric.QUERY_PARAM_END_TIME, endTime,
                                        Constants.AppFabric.QUERY_PARAM_LIMIT, limit);
@@ -627,7 +623,8 @@
     HttpResponse response = restClient.execute(HttpMethod.GET, url, config.getAccessToken(),
                                                HttpURLConnection.HTTP_NOT_FOUND);
     if (response.getResponseCode() == HttpURLConnection.HTTP_NOT_FOUND) {
-      throw new NotFoundException("application, workflow, or workflow runid", appId + "/" + workflowId + "/" + runId);
+      Id.Program program = Id.Program.from(config.getNamespace(), appId, ProgramType.WORKFLOW, workflowId);
+      throw new NotFoundException(new Id.Run(program, runId));
     }
 
     ObjectResponse<List<WorkflowActionNode>> objectResponse = ObjectResponse.fromJsonBody(
