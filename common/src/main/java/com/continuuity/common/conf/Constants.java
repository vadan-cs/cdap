package com.continuuity.common.conf;

import java.util.concurrent.TimeUnit;

/**
 * Constants used by different systems are all defined here.
 */
public final class Constants {
  /**
   * Global Service names.
   */
  public static final class Service {
    public static final String APP_FABRIC = "app.fabric";
    public static final String APP_FABRIC_HTTP = "app.fabric.http";
    public static final String METADATA = "metadata";
    public static final String TRANSACTION = "transaction";
    public static final String METRICS = "metrics";
    public static final String PROCEDURES = "procedures";
    public static final String GATEWAY = "gateway";
    public static final String STREAM_HANDLER = "stream.handler";
    public static final String DATASET_MANAGER = "dataset.manager";
    public static final String APP_FABRIC_LEADER_ELECTION_PREFIX = "election/appfabric";
    public static final String EXTERNAL_AUTHENTICATION = "external.authentication";
  }

  /**
   * Zookeeper Configuration.
   */
  public static final class Zookeeper {
    public static final String QUORUM = "zookeeper.quorum";
    public static final String DEFAULT_ZOOKEEPER_ENSEMBLE = "localhost:2181";
    public static final String CFG_SESSION_TIMEOUT_MILLIS = "zookeeper.session.timeout.millis";
    public static final int DEFAULT_SESSION_TIMEOUT_MILLIS = 40000;
  }

  /**
   * HBase configurations
   */
  public static final class HBase {
    public static final String AUTH_KEY_UPDATE_INTERVAL = "hbase.auth.key.update.interval";
  }

  /**
   * Thrift configuration.
   */
  public static final class Thrift {
    public static final String MAX_READ_BUFFER = "thrift.max.read.buffer";
    public static final int DEFAULT_MAX_READ_BUFFER = 16 * 1024 * 1024;
  }

  /**
   * Dangerous Options.
   */
  public static final class Dangerous {
    public static final String UNRECOVERABLE_RESET = "enable.unrecoverable.reset";
    public static final boolean DEFAULT_UNRECOVERABLE_RESET = false;
  }

  /**
   * App Fabric Configuration.
   */
  public static final class AppFabric {
    /**
     * Default constants for common.
     */

    public static final int DEFAULT_SERVER_PORT = 45005;

    //TODO: THis temp
    public static final String DEFAULT_SERVER_ADDRESS = "localhost";

    /**
     * App Fabric Server.
     */
    public static final String SERVER_ADDRESS = "app.bind.address";
    public static final String SERVER_PORT = "app.bind.port";
    public static final String SERVER_COMMAND_PORT = "app.command.port";
    public static final String OUTPUT_DIR = "app.output.dir";
    public static final String TEMP_DIR = "app.temp.dir";
    public static final String REST_PORT = "app.rest.port";
    public static final String PROGRAM_JVM_OPTS = "app.program.jvm.opts";

    /**
     * query parameter to indicate start time
     */
    public static final String QUERY_PARAM_START_TIME = "before";

    /**
     * query parameter to indicate end time
     */
    public static final String QUERY_PARAM_END_TIME = "after";

    /**
     * Query parameter to indicate limits on results.
     */
    public static final String QUERY_PARAM_LIMIT = "limit";

    /**
     * Default history results limit.
     */
    public static final int DEFAULT_HISTORY_RESULTS_LIMIT = 100;
  }

  /**
   * Scheduler options.
   */
  public class Scheduler {
    public static final String CFG_SCHEDULER_MAX_THREAD_POOL_SIZE = "scheduler.max.thread.pool.size";
    public static final int DEFAULT_THREAD_POOL_SIZE = 30;
  }

  /**
   * Transactions
   */
  public static final class Transaction {
    /**
     * TransactionManager configuration.
     */
    public static final class Manager {
      // TransactionManager configuration
      public static final String CFG_DO_PERSIST = "tx.persist";
      /** Directory in HDFS used for transaction snapshot and log storage. */
      public static final String CFG_TX_SNAPSHOT_DIR = "data.tx.snapshot.dir";
      /** Directory on the local filesystem used for transaction snapshot and log storage. */
      public static final String CFG_TX_SNAPSHOT_LOCAL_DIR = "data.tx.snapshot.local.dir";
      /** How often to clean up timed out transactions, in seconds, or 0 for no cleanup. */
      public static final String CFG_TX_CLEANUP_INTERVAL = "data.tx.cleanup.interval";
      /** Default value for how often to check in-progress transactions for expiration, in seconds. */
      public static final int DEFAULT_TX_CLEANUP_INTERVAL = 10;
      /**
       * The timeout for a transaction, in seconds. If the transaction is not finished in that time,
       * it is marked invalid.
       */
      public static final String CFG_TX_TIMEOUT = "data.tx.timeout";
      /** Default value for transaction timeout, in seconds. */
      public static final int DEFAULT_TX_TIMEOUT = 30;
      /** The frequency (in seconds) to perform periodic snapshots, or 0 for no periodic snapshots. */
      public static final String CFG_TX_SNAPSHOT_INTERVAL = "data.tx.snapshot.interval";
      /** Default value for frequency of periodic snapshots of transaction state. */
      public static final long DEFAULT_TX_SNAPSHOT_INTERVAL = 300;
      /** Number of most recent transaction snapshots to retain. */
      public static final String CFG_TX_SNAPSHOT_RETAIN = "data.tx.snapshot.retain";
      /** Default value for number of most recent snapshots to retain. */
      public static final int DEFAULT_TX_SNAPSHOT_RETAIN = 10;
    }

    /**
     * Twill Runnable configuration.
     */
    public static final class Container {
      public static final String ADDRESS = "data.tx.bind.address";
      public static final String NUM_INSTANCES = "data.tx.num.instances";
      public static final String NUM_CORES = "data.tx.num.cores";
      public static final String MEMORY_MB = "data.tx.memory.mb";
    }

    /**
     * TransactionService configuration.
     */
    public static final class Service {

      /** for the port of the tx server. */
      public static final String CFG_DATA_TX_BIND_PORT
        = "data.tx.bind.port";

      /** for the address (hostname) of the tx server. */
      public static final String CFG_DATA_TX_BIND_ADDRESS
        = "data.tx.bind.address";

      /** for the address (hostname) of the tx server command port. */
      public static final String CFG_DATA_TX_COMMAND_PORT
        = "data.tx.command.port";

      /** the number of IO threads in the tx service. */
      public static final String CFG_DATA_TX_SERVER_IO_THREADS
        = "data.tx.server.io.threads";

      /** the number of handler threads in the tx service. */
      public static final String CFG_DATA_TX_SERVER_THREADS
        = "data.tx.server.threads";

      /** default tx service port. */
      public static final int DEFAULT_DATA_TX_BIND_PORT
        = 15165;

      /** default tx service address. */
      public static final String DEFAULT_DATA_TX_BIND_ADDRESS
        = "0.0.0.0";

      /** default number of handler IO threads in tx service. */
      public static final int DEFAULT_DATA_TX_SERVER_IO_THREADS
        = 2;

      /** default number of handler threads in tx service. */
      public static final int DEFAULT_DATA_TX_SERVER_THREADS
        = 20;

      // Configuration key names and defaults used by tx client.

      /** to specify the tx client socket timeout in ms. */
      public static final String CFG_DATA_TX_CLIENT_TIMEOUT
        = "data.tx.client.timeout";

      /** to specify the tx client socket timeout for long-running ops in ms. */
      public static final String CFG_DATA_TX_CLIENT_LONG_TIMEOUT
        = "data.tx.client.long.timeout";

      /** to specify the tx client provider strategy. */
      public static final String CFG_DATA_TX_CLIENT_PROVIDER
        = "data.tx.client.provider";

      /** to specify the number of threads for client provider "pool". */
      public static final String CFG_DATA_TX_CLIENT_COUNT
        = "data.tx.client.count";

      /** to specify the retry strategy for a failed thrift call. */
      public static final String CFG_DATA_TX_CLIENT_RETRY_STRATEGY
        = "data.tx.client.retry.strategy";

      /** to specify the number of times to retry a failed thrift call. */
      public static final String CFG_DATA_TX_CLIENT_ATTEMPTS
        = "data.tx.client.retry.attempts";

      /** to specify the initial sleep time for retry strategy backoff. */
      public static final String CFG_DATA_TX_CLIENT_BACKOFF_INIITIAL
        = "data.tx.client.retry.backoff.initial";

      /** to specify the backoff factor for retry strategy backoff. */
      public static final String CFG_DATA_TX_CLIENT_BACKOFF_FACTOR
        = "data.tx.client.retry.backoff.factor";

      /** to specify the sleep time limit for retry strategy backoff. */
      public static final String CFG_DATA_TX_CLIENT_BACKOFF_LIMIT
        = "data.tx.client.retry.backoff.limit";

      /** the default tx client socket timeout in milli seconds. */
      public static final int DEFAULT_DATA_TX_CLIENT_TIMEOUT
        = 30 * 1000;

      /** tx client timeout for long operations such as ClearFabric. */
      public static final int DEFAULT_DATA_TX_CLIENT_LONG_TIMEOUT
        = 300 * 1000;

      /** default number of pooled tx clients. */
      public static final int DEFAULT_DATA_TX_CLIENT_COUNT
        = 5;

      /** default tx client provider strategy. */
      public static final String DEFAULT_DATA_TX_CLIENT_PROVIDER
        = "pool";

      /** retry strategy for thrift clients, e.g. backoff, or n-times. */
      public static final String DEFAULT_DATA_TX_CLIENT_RETRY_STRATEGY
        = "backoff";

      /** default number of attempts for strategy n-times. */
      public static final int DEFAULT_DATA_TX_CLIENT_ATTEMPTS
        = 2;

      /** default initial sleep is 100ms. */
      public static final int DEFAULT_DATA_TX_CLIENT_BACKOFF_INIITIAL
        = 100;

      /** default backoff factor is 4. */
      public static final int DEFAULT_DATA_TX_CLIENT_BACKOFF_FACTOR
        = 4;

      /** default sleep limit is 30 sec. */
      public static final int DEFAULT_DATA_TX_CLIENT_BACKOFF_LIMIT
        = 30 * 1000;
    }

    /**
     * Configuration for the TransactionDataJanitor coprocessor.
     */
    public static final class DataJanitor {
      /**
       * Whether or not the TransactionDataJanitor coprocessor should be enabled on tables.
       * Disable for testing.
       */
      public static final String CFG_TX_JANITOR_ENABLE = "data.tx.janitor.enable";
      public static final boolean DEFAULT_TX_JANITOR_ENABLE = true;
    }
  }

  /**
   * Datasets
   */
  public static final class Dataset {
    /**
     * DatasetManager service configuration.
     */
    public static final class Manager {
      public static final String VERSION = "v1";
      public static final String ADDRESS = "dataset.manager.bind.address";
      public static final String PORT = "dataset.manager.bind.port";
      public static final String BACKLOG_CONNECTIONS = "dataset.manager.connection.backlog";
      public static final String EXEC_THREADS = "dataset.manager.exec.threads";
      public static final String BOSS_THREADS = "dataset.manager.boss.threads";
      public static final String WORKER_THREADS = "dataset.manager.worker.threads";
      public static final String OUTPUT_DIR = "dataset.manager.output.dir";

      // Defaults
      public static final int DEFAULT_PORT = 10009;
      public static final int DEFAULT_BACKLOG = 20000;
      public static final int DEFAULT_EXEC_THREADS = 10;
      public static final int DEFAULT_BOSS_THREADS = 1;
      public static final int DEFAULT_WORKER_THREADS = 4;
    }
  }

  /**
   * Stream configurations.
   */
  public static final class Stream {
    /* Begin CConfiguration keys */
    public static final String BASE_DIR = "stream.base.dir";
    public static final String PARTITION_DURATION = "stream.partition.duration";
    public static final String INDEX_INTERVAL = "stream.index.interval";
    public static final String FILE_PREFIX = "stream.file.prefix";
    public static final String CONSUMER_TABLE_PRESPLITS = "stream.consumer.table.presplits";

    // Stream http service configurations.
    public static final String ADDRESS = "stream.bind.address";
    public static final String WORKER_THREADS = "stream.worker.threads";

    // YARN container configurations.
    public static final String CONTAINER_VIRTUAL_CORES = "stream.container.num.cores";
    public static final String CONTAINER_MEMORY_MB = "stream.container.memory.mb";
    public static final String CONTAINER_INSTANCES = "stream.container.instances";
    /* End CConfiguration keys */

    /* Begin constants used by stream */

    /** How often to check for new file when reading from stream in milliseconds. **/
    public static final long NEW_FILE_CHECK_INTERVAL = TimeUnit.SECONDS.toMillis(10);

    /* End constants used by stream */
  }

  /**
   * Gateway Configurations.
   */
  public static final class Gateway {
    public static final String ADDRESS = "gateway.bind.address";
    public static final String PORT = "gateway.bind.port";
    public static final String BACKLOG_CONNECTIONS = "gateway.connection.backlog";
    public static final String EXEC_THREADS = "gateway.exec.threads";
    public static final String BOSS_THREADS = "gateway.boss.threads";
    public static final String WORKER_THREADS = "gateway.worker.threads";
    public static final String MAX_CACHED_STREAM_EVENTS_NUM = "gateway.max.cached.stream.events.num";
    public static final String MAX_CACHED_EVENTS_PER_STREAM_NUM = "gateway.max.cached.events.per.stream.num";
    public static final String MAX_CACHED_STREAM_EVENTS_BYTES = "gateway.max.cached.stream.events.bytes";
    public static final String STREAM_EVENTS_FLUSH_INTERVAL_MS = "gateway.stream.events.flush.interval.ms";
    public static final String STREAM_EVENTS_CALLBACK_NUM_THREADS = "gateway.stream.callback.exec.num.threads";
    public static final String CONFIG_AUTHENTICATION_REQUIRED = "gateway.authenticate";
    public static final String CLUSTER_NAME = "gateway.cluster.name";
    public static final String NUM_CORES = "gateway.num.cores";
    public static final String NUM_INSTANCES = "gateway.num.instances";
    public static final String MEMORY_MB = "gateway.memory.mb";
    public static final String STREAM_FLUME_THREADS = "stream.flume.threads";
    public static final String STREAM_FLUME_PORT = "stream.flume.port";
    /**
     * Defaults.
     */
    public static final int DEFAULT_PORT = 10000;
    public static final int DEFAULT_BACKLOG = 20000;
    public static final int DEFAULT_EXEC_THREADS = 20;
    public static final int DEFAULT_BOSS_THREADS = 1;
    public static final int DEFAULT_WORKER_THREADS = 10;
    public static final int DEFAULT_MAX_CACHED_STREAM_EVENTS_NUM = 10000;
    public static final int DEFAULT_MAX_CACHED_EVENTS_PER_STREAM_NUM = 5000;
    public static final long DEFAULT_MAX_CACHED_STREAM_EVENTS_BYTES = 50 * 1024 * 1024;
    public static final long DEFAULT_STREAM_EVENTS_FLUSH_INTERVAL_MS = 150;
    public static final int DEFAULT_STREAM_EVENTS_CALLBACK_NUM_THREADS = 5;
    public static final boolean CONFIG_AUTHENTICATION_REQUIRED_DEFAULT = false;
    public static final String CLUSTER_NAME_DEFAULT = "localhost";
    public static final int DEFAULT_NUM_CORES = 2;
    public static final int DEFAULT_NUM_INSTANCES = 1;
    public static final int DEFAULT_MEMORY_MB = 2048;
    public static final int DEFAULT_STREAM_FLUME_THREADS = 10;
    public static final int DEFAULT_STREAM_FLUME_PORT = 10004;


    /**
     * Others.
     */
    public static final String GATEWAY_VERSION = "/v2";
    public static final String CONTINUUITY_PREFIX = "X-Continuuity-";
    public static final String STREAM_HANDLER_NAME = "stream.rest";
    public static final String METRICS_CONTEXT = "gateway." + Gateway.STREAM_HANDLER_NAME;
    public static final String FLUME_HANDLER_NAME = "stream.flume";
    public static final String HEADER_STREAM_CONSUMER = "X-Continuuity-ConsumerId";
    public static final String HEADER_DESTINATION_STREAM = "X-Continuuity-Destination";
    public static final String HEADER_FROM_COLLECTOR = "X-Continuuity-FromCollector";
    public static final String CONTINUUITY_API_KEY = "X-Continuuity-ApiKey";
    public static final String CFG_PASSPORT_SERVER_URI = "passport.server.uri";

    /**
     * query parameter to indicate start time
     */
    public static final String QUERY_PARAM_START_TIME = "before";

    /**
     * query parameter to indicate end time
     */
    public static final String QUERY_PARAM_END_TIME = "after";

    /**
     * Query parameter to indicate limits on results.
     */
    public static final String QUERY_PARAM_LIMIT = "limit";

    /**
     * Default history results limit.
     */
    public static final int DEFAULT_HISTORY_RESULTS_LIMIT = 100;

  }

  /**
   * Router Configuration.
   */
  public static final class Router {
    public static final String ADDRESS = "router.bind.address";
    public static final String FORWARD = "router.forward.rule";
    public static final String BACKLOG_CONNECTIONS = "router.connection.backlog";
    public static final String SERVER_BOSS_THREADS = "router.server.boss.threads";
    public static final String SERVER_WORKER_THREADS = "router.server.worker.threads";
    public static final String CLIENT_BOSS_THREADS = "router.client.boss.threads";
    public static final String CLIENT_WORKER_THREADS = "router.client.worker.threads";

    /**
     * Defaults.
     */
    public static final String DEFAULT_FORWARD = "10000:" + Service.GATEWAY;
    public static final int DEFAULT_BACKLOG = 20000;
    public static final int DEFAULT_SERVER_BOSS_THREADS = 1;
    public static final int DEFAULT_SERVER_WORKER_THREADS = 10;
    public static final int DEFAULT_CLIENT_BOSS_THREADS = 1;
    public static final int DEFAULT_CLIENT_WORKER_THREADS = 10;
  }

  /**
   * Webapp Configuration.
   */
  public static final class Webapp {
    public static final String WEBAPP_DIR = "webapp";
  }

  /**
   * Metrics constants.
   */
  public static final class Metrics {
    public static final String DATASET_CONTEXT = "-.dataset";
    public static final String ADDRESS = "metrics.bind.address";
    public static final String CLUSTER_NAME = "metrics.cluster.name";
    public static final String CONFIG_AUTHENTICATION_REQUIRED = "metrics.authenticate";
    public static final String BACKLOG_CONNECTIONS = "metrics.connection.backlog";
    public static final String EXEC_THREADS = "metrics.exec.threads";
    public static final String BOSS_THREADS = "metrics.boss.threads";
    public static final String WORKER_THREADS = "metrics.worker.threads";
    public static final String NUM_INSTANCES = "metrics.num.instances";
    public static final String NUM_CORES = "metrics.num.cores";
    public static final String MEMORY_MB = "metrics.memory.mb";
  }

  /**
   * Security configuration.
   */
  public static final class Security {
    /** Algorithm used to generate the digest for access tokens. */
    public static final String TOKEN_DIGEST_ALGO = "security.token.digest.algorithm";
    /** Key length for secret key used by token digest algorithm. */
    public static final String TOKEN_DIGEST_KEY_LENGTH = "security.token.digest.keylength";
<<<<<<< HEAD
    public static final int DEFAULT_TOKEN_DIGEST_KEY_LENGTH = 128;
    /** Time duration in milliseconds after which an active secret key should be retired. */
    public static final String TOKEN_DIGEST_KEY_EXPIRATION = "security.token.digest.key.expiration.ms";
    public static final long DEFAULT_TOKEN_DIGEST_KEY_EXPIRATION = 60 * 60 * 1000;
    /** Parent znode used for secret key distribution in ZooKeeper. */
    public static final String DIST_KEY_PARENT_ZNODE = "security.token.distributed.parent.znode";
    /** Property to override the leader status of DistributedKeyManager. */
    public static final String DIST_KEY_MANAGER_LEADER = "security.token.distributed.leader";
=======
>>>>>>> 1c5287ec

    /** Configuration for External Authentication Server. */
    public static final String AUTH_SERVER_PORT = "security.server.port";
    /** Maximum number of handler threads for the Authentication Server embedded Jetty instance. */
    public static final String MAX_THREADS = "security.server.maxthreads";
<<<<<<< HEAD
    public static final int DEFAULT_MAX_THREADS = 100;
    public static final String TOKEN_EXPIRATION = "security.server.token.expiration.ms";
    public static final int DEFAULT_TOKEN_EXPIRATION = 60 * 60 * 1000;
=======
    /** Access token expiration time in milliseconds. */
    public static final String TOKEN_EXPIRATION = "security.server.token.expiration.ms";
>>>>>>> 1c5287ec
    public static final String[] BASIC_USER_ROLES = new String[] {"user", "admin", "moderator"};

    public static final String CFG_FILE_BASED_KEYFILE_PATH = "security.data.keyfile.path";

    /** Configuration for enabling the security */
    public static final String CFG_SECURITY_ENABLED = "security.enabled";

    /**Configuration for security realm */
    public static final String CFG_REALM = "security.realm";
  }

  public static final String CFG_LOCAL_DATA_DIR = "local.data.dir";
  public static final String CFG_YARN_USER = "yarn.user";
  public static final String CFG_HDFS_USER = "hdfs.user";
  public static final String CFG_HDFS_NAMESPACE = "hdfs.namespace";
  public static final String CFG_HDFS_LIB_DIR = "hdfs.lib.dir";

  public static final String CFG_TWILL_ZK_NAMESPACE = "weave.zookeeper.namespace";
  public static final String CFG_TWILL_RESERVED_MEMORY_MB = "weave.java.reserved.memory.mb";
  public static final String CFG_TWILL_NO_CONTAINER_TIMEOUT = "weave.no.container.timeout";
  public static final String CFG_TWILL_JVM_GC_OPTS = "weave.jvm.gc.opts";

  /**
   * Data Fabric.
   */
  public static enum InMemoryPersistenceType {
    MEMORY,
    LEVELDB,
    HSQLDB
  }
  /** defines which persistence engine to use when running all in one JVM. **/
  public static final String CFG_DATA_INMEMORY_PERSISTENCE = "data.local.inmemory.persistence.type";
  public static final String CFG_DATA_LEVELDB_DIR = "data.local.storage";
  public static final String CFG_DATA_LEVELDB_BLOCKSIZE = "data.local.storage.blocksize";
  public static final String CFG_DATA_LEVELDB_CACHESIZE = "data.local.storage.cachesize";
  public static final String CFG_DATA_LEVELDB_FSYNC = "data.local.storage.fsync";

  /** Minimum count of table write ops executed by tx to try to apply batching logic to. */
  public static final String CFG_DATA_TABLE_WRITE_OPS_BATCH_MIN_SIZE = "data.table.ops.batch.min";
  /** Max puts to perform in one rpc. */
  public static final String CFG_DATA_HBASE_PUTS_BATCH_MAX_SIZE = "data.dist.hbase.put.batch_size.max";
  /** Max threads to use to write into single HBase table. */
  public static final String CFG_QUEUE_STATE_PROXY_MAX_CACHE_SIZE_BYTES = "queue.state.proxy.max.cache.size.bytes";
  public static final String CFG_DATA_HBASE_TABLE_WRITE_THREADS_MAX_COUNT =
    "data.dist.hbase.table.write_threads_count.max";


  /**
   * Defaults for Data Fabric.
   */
  public static final String DEFAULT_DATA_INMEMORY_PERSISTENCE = InMemoryPersistenceType.MEMORY.name();
  public static final String DEFAULT_DATA_LEVELDB_DIR = "data";
  public static final int DEFAULT_DATA_LEVELDB_BLOCKSIZE = 1024;
  public static final long DEFAULT_DATA_LEVELDB_CACHESIZE = 1024 * 1024 * 100;
  public static final boolean DEFAULT_DATA_LEVELDB_FSYNC = true;

  /**
   * Configuration for Metadata service.
   */
  public static final String CFG_METADATA_SERVER_ADDRESS = "metadata.bind.address";
  public static final String CFG_METADATA_SERVER_PORT = "metadata.bind.port";
  public static final String CFG_METADATA_SERVER_THREADS = "metadata.server.threads";

  public static final String CFG_RUN_HISTORY_KEEP_DAYS = "metadata.program.run.history.keepdays";
  public static final int DEFAULT_RUN_HISTORY_KEEP_DAYS = 30;

  /**
   * Defaults for metadata service.
   */
  public static final int DEFAULT_METADATA_SERVER_PORT = 45004;
  public static final int DEFAULT_METADATA_SERVER_THREADS = 2;

  /**
   * Config for Log Collection.
   */
  public static final String CFG_LOG_COLLECTION_ROOT = "log.collection.root";
  public static final String DEFAULT_LOG_COLLECTION_ROOT = "data/logs";
  public static final String CFG_LOG_COLLECTION_PORT = "log.collection.bind.port";
  public static final int DEFAULT_LOG_COLLECTION_PORT = 12157;
  public static final String CFG_LOG_COLLECTION_THREADS = "log.collection.threads";
  public static final int DEFAULT_LOG_COLLECTION_THREADS = 10;
  public static final String CFG_LOG_COLLECTION_SERVER_ADDRESS = "log.collection.bind.address";
  public static final String DEFAULT_LOG_COLLECTION_SERVER_ADDRESS = "localhost";

  /**
   * Constants related to Passport.
   */
  public static final String CFG_APPFABRIC_ENVIRONMENT = "appfabric.environment";
  public static final String DEFAULT_APPFABRIC_ENVIRONMENT = "devsuite";


  /**
   * Corresponds to account id used when running in local mode.
   * NOTE: value should be in sync with the one used by UI.
   */
  public static final String DEVELOPER_ACCOUNT_ID = "developer";
}<|MERGE_RESOLUTION|>--- conflicted
+++ resolved
@@ -473,30 +473,15 @@
     public static final String TOKEN_DIGEST_ALGO = "security.token.digest.algorithm";
     /** Key length for secret key used by token digest algorithm. */
     public static final String TOKEN_DIGEST_KEY_LENGTH = "security.token.digest.keylength";
-<<<<<<< HEAD
-    public static final int DEFAULT_TOKEN_DIGEST_KEY_LENGTH = 128;
-    /** Time duration in milliseconds after which an active secret key should be retired. */
-    public static final String TOKEN_DIGEST_KEY_EXPIRATION = "security.token.digest.key.expiration.ms";
-    public static final long DEFAULT_TOKEN_DIGEST_KEY_EXPIRATION = 60 * 60 * 1000;
-    /** Parent znode used for secret key distribution in ZooKeeper. */
-    public static final String DIST_KEY_PARENT_ZNODE = "security.token.distributed.parent.znode";
-    /** Property to override the leader status of DistributedKeyManager. */
-    public static final String DIST_KEY_MANAGER_LEADER = "security.token.distributed.leader";
-=======
->>>>>>> 1c5287ec
 
     /** Configuration for External Authentication Server. */
     public static final String AUTH_SERVER_PORT = "security.server.port";
     /** Maximum number of handler threads for the Authentication Server embedded Jetty instance. */
     public static final String MAX_THREADS = "security.server.maxthreads";
-<<<<<<< HEAD
-    public static final int DEFAULT_MAX_THREADS = 100;
-    public static final String TOKEN_EXPIRATION = "security.server.token.expiration.ms";
-    public static final int DEFAULT_TOKEN_EXPIRATION = 60 * 60 * 1000;
-=======
+
     /** Access token expiration time in milliseconds. */
     public static final String TOKEN_EXPIRATION = "security.server.token.expiration.ms";
->>>>>>> 1c5287ec
+
     public static final String[] BASIC_USER_ROLES = new String[] {"user", "admin", "moderator"};
 
     public static final String CFG_FILE_BASED_KEYFILE_PATH = "security.data.keyfile.path";
