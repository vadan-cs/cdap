--- conflicted
+++ resolved
@@ -32,12 +32,8 @@
     "angular-moment": "~0.9.0",
     "angular-bootstrap": "~0.12.1",
     "node-uuid": "~1.4.3",
-<<<<<<< HEAD
-    "c3": "~0.4.10",
     "angular-cookies": "~1.3.15"
-=======
     "angular-ui-select": "~0.11.2"
->>>>>>> b66ad47d
   },
   "resolutions": {
     "angular": "1.3.14",
