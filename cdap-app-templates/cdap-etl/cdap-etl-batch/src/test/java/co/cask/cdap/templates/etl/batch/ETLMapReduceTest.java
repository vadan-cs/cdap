--- conflicted
+++ resolved
@@ -79,14 +79,6 @@
     }
   }
 
-<<<<<<< HEAD
-  @Test(expected = Exception.class)
-  public void testSourceTransformTypeMismatchConfig() throws Exception {
-    ApplicationTemplate<ETLBatchConfig> appTemplate = new ETLBatchTemplate();
-    ETLBatchConfig adapterConfig = constructTypeMismatchConfig();
-    MockAdapterConfigurer mockAdapterConfigurer = new MockAdapterConfigurer();
-    appTemplate.configureAdapter("myAdapter", adapterConfig, mockAdapterConfigurer);
-=======
   private void addDatasetInstances(MockAdapterConfigurer configurer) throws Exception {
     for (Map.Entry<String, ImmutablePair<String, DatasetProperties>> entry :
       configurer.getDatasetInstances().entrySet()) {
@@ -95,7 +87,14 @@
       String instanceName = entry.getKey();
       addDatasetInstance(typeName, instanceName, properties);
     }
->>>>>>> b41fec87
+  }
+
+  @Test(expected = Exception.class)
+  public void testSourceTransformTypeMismatchConfig() throws Exception {
+    ApplicationTemplate<ETLBatchConfig> appTemplate = new ETLBatchTemplate();
+    ETLBatchConfig adapterConfig = constructTypeMismatchConfig();
+    MockAdapterConfigurer mockAdapterConfigurer = new MockAdapterConfigurer();
+    appTemplate.configureAdapter("myAdapter", adapterConfig, mockAdapterConfigurer);
   }
 
   private ETLBatchConfig constructETLBatchConfig() {
