--- conflicted
+++ resolved
@@ -27,11 +27,7 @@
 
   <properties>
     <project.build.sourceEncoding>UTF-8</project.build.sourceEncoding>
-<<<<<<< HEAD
-    <cdap.version>3.0.1</cdap.version>
-=======
     <cdap.version>3.1.0-SNAPSHOT</cdap.version>
->>>>>>> edde692b
   </properties>
 
   <repositories>
