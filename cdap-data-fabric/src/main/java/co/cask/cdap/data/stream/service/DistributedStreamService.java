/*
 * Copyright © 2015 Cask Data, Inc.
 *
 * Licensed under the Apache License, Version 2.0 (the "License"); you may not
 * use this file except in compliance with the License. You may obtain a copy of
 * the License at
 *
 * http://www.apache.org/licenses/LICENSE-2.0
 *
 * Unless required by applicable law or agreed to in writing, software
 * distributed under the License is distributed on an "AS IS" BASIS, WITHOUT
 * WARRANTIES OR CONDITIONS OF ANY KIND, either express or implied. See the
 * License for the specific language governing permissions and limitations under
 * the License.
 */

package co.cask.cdap.data.stream.service;

import co.cask.cdap.api.data.stream.StreamSpecification;
import co.cask.cdap.common.conf.CConfiguration;
import co.cask.cdap.common.conf.Constants;
import co.cask.cdap.common.zookeeper.coordination.BalancedAssignmentStrategy;
import co.cask.cdap.common.zookeeper.coordination.PartitionReplica;
import co.cask.cdap.common.zookeeper.coordination.ResourceCoordinator;
import co.cask.cdap.common.zookeeper.coordination.ResourceCoordinatorClient;
import co.cask.cdap.common.zookeeper.coordination.ResourceHandler;
import co.cask.cdap.common.zookeeper.coordination.ResourceModifier;
import co.cask.cdap.common.zookeeper.coordination.ResourceRequirement;
import co.cask.cdap.data.stream.StreamCoordinatorClient;
import co.cask.cdap.data.stream.StreamLeaderListener;
<<<<<<< HEAD
import co.cask.cdap.data.stream.service.heartbeat.HeartbeatPublisher;
import co.cask.cdap.data.stream.service.heartbeat.StreamWriterHeartbeat;
=======
import co.cask.cdap.notifications.feeds.NotificationFeedManager;
>>>>>>> 21717df8
import com.google.common.base.Function;
import com.google.common.base.Supplier;
import com.google.common.base.Throwables;
import com.google.common.collect.ImmutableMap;
import com.google.common.collect.ImmutableSet;
import com.google.common.collect.Iterables;
import com.google.common.collect.Sets;
import com.google.common.util.concurrent.Uninterruptibles;
import com.google.inject.Inject;
import org.apache.twill.api.ElectionHandler;
import org.apache.twill.api.TwillRunnable;
import org.apache.twill.common.Cancellable;
import org.apache.twill.discovery.Discoverable;
import org.apache.twill.discovery.DiscoveryServiceClient;
import org.apache.twill.internal.zookeeper.LeaderElection;
import org.apache.twill.zookeeper.ZKClient;
import org.slf4j.Logger;
import org.slf4j.LoggerFactory;

import java.util.Collection;
import java.util.Set;
import java.util.concurrent.TimeUnit;
import javax.annotation.Nullable;

/**
 * Stream service running in a {@link TwillRunnable}. It is responsible for sending {@link StreamWriterHeartbeat}s
 * at a fixed rate, describing the sizes of the stream files on which this service writes data, for each stream.
 */
public class DistributedStreamService extends AbstractStreamService {
  private static final Logger LOG = LoggerFactory.getLogger(DistributedStreamService.class);

  private static final String STREAMS_COORDINATOR = "streams.coordinator";

  private final ZKClient zkClient;
  private final DiscoveryServiceClient discoveryServiceClient;
  private final StreamWriterSizeCollector streamWriterSizeCollector;
  private final HeartbeatPublisher heartbeatPublisher;
  private final StreamMetaStore streamMetaStore;
  private final ResourceCoordinatorClient resourceCoordinatorClient;
  private final Set<StreamLeaderListener> leaderListeners;
  private final int instanceId;

  private Supplier<Discoverable> discoverableSupplier;

  private LeaderElection leaderElection;
  private ResourceCoordinator resourceCoordinator;
  private Cancellable coordinationSubscription;

  @Inject
  public DistributedStreamService(CConfiguration cConf,
                                  StreamCoordinatorClient streamCoordinatorClient,
                                  StreamFileJanitorService janitorService,
                                  ZKClient zkClient,
                                  DiscoveryServiceClient discoveryServiceClient,
                                  StreamMetaStore streamMetaStore,
                                  Supplier<Discoverable> discoverableSupplier,
<<<<<<< HEAD
                                  StreamWriterSizeCollector streamWriterSizeCollector,
                                  HeartbeatPublisher heartbeatPublisher) {
    super(streamCoordinatorClient, janitorService);
=======
                                  NotificationFeedManager notificationFeedManager) {
    super(streamCoordinatorClient, janitorService, notificationFeedManager);
>>>>>>> 21717df8
    this.zkClient = zkClient;
    this.discoveryServiceClient = discoveryServiceClient;
    this.streamMetaStore = streamMetaStore;
    this.discoverableSupplier = discoverableSupplier;
    this.streamWriterSizeCollector = streamWriterSizeCollector;
    this.heartbeatPublisher = heartbeatPublisher;
    this.instanceId = cConf.getInt(Constants.Stream.CONTAINER_INSTANCE_ID);
    this.resourceCoordinatorClient = new ResourceCoordinatorClient(zkClient);
    this.leaderListeners = Sets.newHashSet();
  }

  @Override
  protected void initialize() throws Exception {
    heartbeatPublisher.startAndWait();
    resourceCoordinatorClient.startAndWait();
    coordinationSubscription = resourceCoordinatorClient.subscribe(discoverableSupplier.get().getName(),
                                                                   new StreamsLeaderHandler());
    performLeaderElection();
  }

  @Override
  protected void doShutdown() throws Exception {
    heartbeatPublisher.stopAndWait();

    if (leaderElection != null) {
      Uninterruptibles.getUninterruptibly(leaderElection.stop(), 5, TimeUnit.SECONDS);
    }

    if (coordinationSubscription != null) {
      coordinationSubscription.cancel();
    }

    if (resourceCoordinatorClient != null) {
      resourceCoordinatorClient.stopAndWait();
    }
  }

  @Override
  protected void runOneIteration() throws Exception {
    LOG.trace("Performing heartbeat publishing in Stream service instance {}", instanceId);
    ImmutableMap.Builder<String, Long> sizes = ImmutableMap.builder();
    for (StreamSpecification streamSpec : streamMetaStore.listStreams()) {
      sizes.put(streamSpec.getName(), streamWriterSizeCollector.getTotalCollected(streamSpec.getName()));
    }
    heartbeatPublisher.sendHeartbeat(new StreamWriterHeartbeat(System.currentTimeMillis(), instanceId, sizes.build()));
  }

  /**
   * This method is called every time the Stream handler in which this {@link DistributedStreamService}
   * runs becomes the leader of a set of streams. Prior to this call, the Stream handler might
   * already have been the leader of some of those streams.
   *
   * @param listener {@link StreamLeaderListener} called when this Stream handler becomes leader
   *                 of a collection of streams
   * @return A {@link Cancellable} to cancel the watch
   */
  public Cancellable addLeaderListener(final StreamLeaderListener listener) {
    // Create a wrapper around user's listener, to ensure that the cancelling behavior set in this method
    // is not overridden by user's code implementation of the equal method
    final StreamLeaderListener wrappedListener = new StreamLeaderListener() {
      @Override
      public void leaderOf(Set<String> streamNames) {
        listener.leaderOf(streamNames);
      }
    };

    synchronized (this) {
      leaderListeners.add(wrappedListener);
    }
    return new Cancellable() {
      @Override
      public void cancel() {
        synchronized (DistributedStreamService.this) {
          leaderListeners.remove(wrappedListener);
        }
      }
    };
  }

  /**
   * Elect one leader among the {@link DistributedStreamService}s running in different Twill runnables.
   */
  private void performLeaderElection() {
    // Start the resource coordinator that will map Streams to Stream handlers
    leaderElection = new LeaderElection(
      zkClient, "/election/" + STREAMS_COORDINATOR, new ElectionHandler() {
      @Override
      public void leader() {
        LOG.info("Became Stream handler leader. Starting resource coordinator.");
        resourceCoordinator = new ResourceCoordinator(zkClient, discoveryServiceClient,
                                                      new BalancedAssignmentStrategy());
        resourceCoordinator.startAndWait();

        resourceCoordinatorClient.modifyRequirement(Constants.Service.STREAMS, new ResourceModifier() {
          @Nullable
          @Override
          public ResourceRequirement apply(@Nullable ResourceRequirement existingRequirement) {
            try {
              // Create one requirement for the resource coordinator for all the streams.
              // One stream is identified by one partition
              ResourceRequirement.Builder builder = ResourceRequirement.builder(Constants.Service.STREAMS);
              for (StreamSpecification spec : streamMetaStore.listStreams()) {
                LOG.debug("Adding {} stream as a resource to the coordinator to manager streams leaders.",
                          spec.getName());
                builder.addPartition(new ResourceRequirement.Partition(spec.getName(), 1));
              }
              return builder.build();
            } catch (Throwable e) {
              LOG.error("Could not create requirement for coordinator in Stream handler leader", e);
              Throwables.propagate(e);
              return null;
            }
          }
        });
      }

      @Override
      public void follower() {
        LOG.info("Became Stream handler follower.");
        if (resourceCoordinator != null) {
          resourceCoordinator.stopAndWait();
        }
      }
    });
  }

  /**
   * Call all the listeners that are interested in knowing that this coordinator is the leader of a set of Streams.
   *
   * @param streamNames set of Streams that this coordinator is the leader of
   */
  private void invokeLeaderListeners(Set<String> streamNames) {
    Set<StreamLeaderListener> listeners;
    synchronized (this) {
      listeners = ImmutableSet.copyOf(leaderListeners);
    }
    for (StreamLeaderListener listener : listeners) {
      listener.leaderOf(streamNames);
    }
  }

  /**
   * Class that defines the behavior of a leader of a collection of Streams.
   */
  private final class StreamsLeaderHandler extends ResourceHandler {

    protected StreamsLeaderHandler() {
      super(discoverableSupplier.get());
    }

    @Override
    public void onChange(Collection<PartitionReplica> partitionReplicas) {
      Set<String> streamNames =
        ImmutableSet.copyOf(Iterables.transform(partitionReplicas, new Function<PartitionReplica, String>() {
          @Nullable
          @Override
          public String apply(@Nullable PartitionReplica input) {
            return input != null ? input.getName() : null;
          }
        }));
      invokeLeaderListeners(ImmutableSet.copyOf(streamNames));
    }

    @Override
    public void finished(Throwable failureCause) {
      if (failureCause != null) {
        LOG.error("Finished with failure for Stream handler instance {}", discoverableSupplier.get().getName(),
                  failureCause);
      }
    }
  }
}<|MERGE_RESOLUTION|>--- conflicted
+++ resolved
@@ -28,12 +28,9 @@
 import co.cask.cdap.common.zookeeper.coordination.ResourceRequirement;
 import co.cask.cdap.data.stream.StreamCoordinatorClient;
 import co.cask.cdap.data.stream.StreamLeaderListener;
-<<<<<<< HEAD
 import co.cask.cdap.data.stream.service.heartbeat.HeartbeatPublisher;
 import co.cask.cdap.data.stream.service.heartbeat.StreamWriterHeartbeat;
-=======
 import co.cask.cdap.notifications.feeds.NotificationFeedManager;
->>>>>>> 21717df8
 import com.google.common.base.Function;
 import com.google.common.base.Supplier;
 import com.google.common.base.Throwables;
@@ -90,14 +87,10 @@
                                   DiscoveryServiceClient discoveryServiceClient,
                                   StreamMetaStore streamMetaStore,
                                   Supplier<Discoverable> discoverableSupplier,
-<<<<<<< HEAD
                                   StreamWriterSizeCollector streamWriterSizeCollector,
-                                  HeartbeatPublisher heartbeatPublisher) {
-    super(streamCoordinatorClient, janitorService);
-=======
+                                  HeartbeatPublisher heartbeatPublisher,
                                   NotificationFeedManager notificationFeedManager) {
     super(streamCoordinatorClient, janitorService, notificationFeedManager);
->>>>>>> 21717df8
     this.zkClient = zkClient;
     this.discoveryServiceClient = discoveryServiceClient;
     this.streamMetaStore = streamMetaStore;
