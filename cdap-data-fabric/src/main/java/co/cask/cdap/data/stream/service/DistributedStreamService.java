/*
 * Copyright © 2015 Cask Data, Inc.
 *
 * Licensed under the Apache License, Version 2.0 (the "License"); you may not
 * use this file except in compliance with the License. You may obtain a copy of
 * the License at
 *
 * http://www.apache.org/licenses/LICENSE-2.0
 *
 * Unless required by applicable law or agreed to in writing, software
 * distributed under the License is distributed on an "AS IS" BASIS, WITHOUT
 * WARRANTIES OR CONDITIONS OF ANY KIND, either express or implied. See the
 * License for the specific language governing permissions and limitations under
 * the License.
 */

package co.cask.cdap.data.stream.service;

import co.cask.cdap.api.data.stream.StreamSpecification;
import co.cask.cdap.common.conf.CConfiguration;
import co.cask.cdap.common.conf.Constants;
import co.cask.cdap.common.stream.notification.StreamSizeNotification;
import co.cask.cdap.common.zookeeper.coordination.BalancedAssignmentStrategy;
import co.cask.cdap.common.zookeeper.coordination.PartitionReplica;
import co.cask.cdap.common.zookeeper.coordination.ResourceCoordinator;
import co.cask.cdap.common.zookeeper.coordination.ResourceCoordinatorClient;
import co.cask.cdap.common.zookeeper.coordination.ResourceHandler;
import co.cask.cdap.common.zookeeper.coordination.ResourceModifier;
import co.cask.cdap.common.zookeeper.coordination.ResourceRequirement;
import co.cask.cdap.data.stream.StreamCoordinatorClient;
import co.cask.cdap.data.stream.StreamLeaderListener;
import co.cask.cdap.data.stream.StreamUtils;
import co.cask.cdap.data.stream.service.heartbeat.HeartbeatPublisher;
import co.cask.cdap.data.stream.service.heartbeat.StreamWriterHeartbeat;
<<<<<<< HEAD
import co.cask.cdap.data.stream.service.heartbeat.StreamsHeartbeatsAggregator;
=======
import co.cask.cdap.data2.transaction.stream.StreamAdmin;
import co.cask.cdap.data2.transaction.stream.StreamConfig;
import co.cask.cdap.notifications.feeds.NotificationFeed;
import co.cask.cdap.notifications.feeds.NotificationFeedException;
>>>>>>> 2f684368
import co.cask.cdap.notifications.feeds.NotificationFeedManager;
import co.cask.cdap.notifications.service.NotificationContext;
import co.cask.cdap.notifications.service.NotificationException;
import co.cask.cdap.notifications.service.NotificationHandler;
import co.cask.cdap.notifications.service.NotificationService;
import com.google.common.base.Function;
import com.google.common.base.Supplier;
import com.google.common.base.Throwables;
import com.google.common.collect.ImmutableMap;
import com.google.common.collect.ImmutableSet;
import com.google.common.collect.Iterables;
import com.google.common.collect.Maps;
import com.google.common.collect.Sets;
import com.google.common.util.concurrent.AbstractScheduledService;
import com.google.common.util.concurrent.Uninterruptibles;
import com.google.inject.Inject;
import org.apache.twill.api.ElectionHandler;
import org.apache.twill.api.TwillRunnable;
import org.apache.twill.common.Cancellable;
import org.apache.twill.common.Threads;
import org.apache.twill.discovery.Discoverable;
import org.apache.twill.discovery.DiscoveryServiceClient;
import org.apache.twill.internal.zookeeper.LeaderElection;
import org.apache.twill.zookeeper.ZKClient;
import org.slf4j.Logger;
import org.slf4j.LoggerFactory;

import java.io.IOException;
import java.lang.reflect.Type;
import java.util.Collection;
import java.util.Map;
import java.util.Set;
import java.util.concurrent.Executors;
import java.util.concurrent.ScheduledExecutorService;
import java.util.concurrent.TimeUnit;
import java.util.concurrent.atomic.AtomicLong;
import javax.annotation.Nullable;

/**
 * Stream service running in a {@link TwillRunnable}. It is responsible for sending {@link StreamWriterHeartbeat}s
 * at a fixed rate, describing the sizes of the stream files on which this service writes data, for each stream.
 */
public class DistributedStreamService extends AbstractStreamService {
  private static final Logger LOG = LoggerFactory.getLogger(DistributedStreamService.class);

  private static final String STREAMS_COORDINATOR = "streams.coordinator";

  private final ZKClient zkClient;
  private final StreamAdmin streamAdmin;
  private final DiscoveryServiceClient discoveryServiceClient;
  private final StreamWriterSizeCollector streamWriterSizeCollector;
  private final HeartbeatPublisher heartbeatPublisher;
  private final StreamMetaStore streamMetaStore;
  private final ResourceCoordinatorClient resourceCoordinatorClient;
<<<<<<< HEAD
  private final StreamsHeartbeatsAggregator streamsHeartbeatsAggregator;
  private final int instanceId;

  private final Set<StreamLeaderListener> leaderListeners;
  private final Cancellable leaderListenerCancellable;
=======
  private final NotificationService notificationService;
  private final NotificationFeedManager feedManager;
  private final Set<StreamLeaderListener> leaderListeners;
  private final int instanceId;

  private Cancellable leaderListenerCancellable;

  private final Map<String, Aggregator> aggregators;
  private Cancellable heartbeatsSubscription;
  private boolean isInit;
>>>>>>> 2f684368

  private Supplier<Discoverable> discoverableSupplier;

  private LeaderElection leaderElection;
  private ResourceCoordinator resourceCoordinator;
  private Cancellable coordinationSubscription;

  @Inject
  public DistributedStreamService(CConfiguration cConf,
                                  StreamAdmin streamAdmin,
                                  StreamCoordinatorClient streamCoordinatorClient,
                                  StreamFileJanitorService janitorService,
                                  ZKClient zkClient,
                                  DiscoveryServiceClient discoveryServiceClient,
                                  StreamMetaStore streamMetaStore,
                                  Supplier<Discoverable> discoverableSupplier,
                                  StreamWriterSizeCollector streamWriterSizeCollector,
                                  HeartbeatPublisher heartbeatPublisher,
<<<<<<< HEAD
                                  NotificationFeedManager notificationFeedManager,
                                  StreamsHeartbeatsAggregator streamsHeartbeatsAggregator) {
    super(streamCoordinatorClient, janitorService, streamWriterSizeCollector, notificationFeedManager);
=======
                                  NotificationFeedManager feedManager,
                                  NotificationService notificationService) {
    super(streamCoordinatorClient, janitorService);
>>>>>>> 2f684368
    this.zkClient = zkClient;
    this.streamAdmin = streamAdmin;
    this.notificationService = notificationService;
    this.discoveryServiceClient = discoveryServiceClient;
    this.streamMetaStore = streamMetaStore;
    this.discoverableSupplier = discoverableSupplier;
    this.feedManager = feedManager;
    this.streamWriterSizeCollector = streamWriterSizeCollector;
    this.heartbeatPublisher = heartbeatPublisher;
<<<<<<< HEAD
    this.streamsHeartbeatsAggregator = streamsHeartbeatsAggregator;
    this.resourceCoordinatorClient = new ResourceCoordinatorClient(zkClient);
    this.leaderListeners = Sets.newHashSet();
    this.instanceId = cConf.getInt(Constants.Stream.CONTAINER_INSTANCE_ID);

    this.leaderListenerCancellable = addLeaderListener(new StreamLeaderListener() {
      @Override
      public void leaderOf(Set<String> streamNames) {
        DistributedStreamService.this.streamsHeartbeatsAggregator.aggregate(streamNames);
      }
    });
=======
    this.resourceCoordinatorClient = new ResourceCoordinatorClient(zkClient);
    this.leaderListeners = Sets.newHashSet();
    this.instanceId = cConf.getInt(Constants.Stream.CONTAINER_INSTANCE_ID);
    this.aggregators = Maps.newConcurrentMap();
    this.isInit = true;
>>>>>>> 2f684368
  }

  @Override
  protected void initialize() throws Exception {
    createHeartbeatsFeed();
    heartbeatPublisher.startAndWait();
    resourceCoordinatorClient.startAndWait();
    coordinationSubscription = resourceCoordinatorClient.subscribe(discoverableSupplier.get().getName(),
                                                                   new StreamsLeaderHandler());

    heartbeatsSubscription = subscribeToHeartbeatsFeed();
    leaderListenerCancellable = addLeaderListener(new StreamLeaderListener() {
      @Override
      public void leaderOf(Set<String> streamNames) {
        aggregate(streamNames);
      }
    });

    performLeaderElection();
  }

  @Override
  protected void doShutdown() throws Exception {
<<<<<<< HEAD
    leaderListenerCancellable.cancel();
=======
    for (Aggregator aggregator : aggregators.values()) {
      aggregator.stopAndWait();
    }

    if (leaderListenerCancellable != null) {
      leaderListenerCancellable.cancel();
    }

    if (heartbeatsSubscription != null) {
      heartbeatsSubscription.cancel();
    }
>>>>>>> 2f684368

    heartbeatPublisher.stopAndWait();

    if (leaderElection != null) {
      Uninterruptibles.getUninterruptibly(leaderElection.stop(), 5, TimeUnit.SECONDS);
    }

    if (coordinationSubscription != null) {
      coordinationSubscription.cancel();
    }

    if (resourceCoordinatorClient != null) {
      resourceCoordinatorClient.stopAndWait();
    }
  }

  @Override
  protected void runOneIteration() throws Exception {
    LOG.trace("Performing heartbeat publishing in Stream service instance {}", instanceId);
    ImmutableMap.Builder<String, Long> sizes = ImmutableMap.builder();
    for (StreamSpecification streamSpec : streamMetaStore.listStreams()) {
      sizes.put(streamSpec.getName(), streamWriterSizeCollector.getTotalCollected(streamSpec.getName()));
    }
    heartbeatPublisher.sendHeartbeat(new StreamWriterHeartbeat(System.currentTimeMillis(), instanceId, sizes.build()));
  }

  /**
   * Perform aggregation on the Streams described by the {@code streamNames}, and no other Streams.
   * If aggregation was previously done on other Streams, those must be cancelled.
   *
   * @param streamNames names of the streams to perform data sizes aggregation on
   */
  public void aggregate(Set<String> streamNames) {
    Set<String> existingAggregators = Sets.newHashSet(aggregators.keySet());
    for (String streamName : streamNames) {
      if (existingAggregators.remove(streamName)) {
        continue;
      }

      long filesSize = 0;
      try {
        StreamConfig config = streamAdmin.getConfig(streamName);
        filesSize = StreamUtils.fetchStreamFilesSize(config);
      } catch (IOException e) {
        LOG.error("Could not compute sizes of files for stream {}", streamName);
      }

      Aggregator aggregator = new Aggregator(streamName, filesSize);
      aggregator.startAndWait();
      aggregators.put(streamName, aggregator);
    }

    // Stop aggregating the heartbeats we used to listen to before the call to that method,
    // but don't anymore
    for (String outdatedStream : existingAggregators) {
      Aggregator aggregator = aggregators.remove(outdatedStream);
      aggregator.stopAndWait();
    }
  }

  /**
   * Subscribe to the streams heartbeat notification feed.
   *
   * @return a {@link Cancellable} to cancel the subscription
   * @throws NotificationException if the heartbeat feed does not exist
   */
  private Cancellable subscribeToHeartbeatsFeed() throws NotificationException {
    final NotificationFeed heartbeatsFeed = new NotificationFeed.Builder()
      .setNamespace("default")
      .setCategory(Constants.Notification.Stream.STREAM_INTERNAL_FEED_CATEGORY)
      .setName(Constants.Notification.Stream.STREAM_HEARTBEAT_FEED_NAME)
      .build();
    return notificationService.subscribe(heartbeatsFeed, new NotificationHandler<StreamWriterHeartbeat>() {
      @Override
      public Type getNotificationFeedType() {
        return StreamWriterHeartbeat.class;
      }

      @Override
      public void received(StreamWriterHeartbeat heartbeat, NotificationContext notificationContext) {
        for (Map.Entry<String, Long> entry : heartbeat.getStreamsSizes().entrySet()) {
          Aggregator aggregator = aggregators.get(entry.getKey());
          if (aggregator == null) {
            continue;
          }
          aggregator.bytesReceived(heartbeat.getInstanceId(), entry.getValue());
        }
      }
    });
  }

  /**
   * This method is called every time the Stream handler in which this {@link DistributedStreamService}
   * runs becomes the leader of a set of streams. Prior to this call, the Stream handler might
   * already have been the leader of some of those streams.
   *
   * @param listener {@link StreamLeaderListener} called when this Stream handler becomes leader
   *                 of a collection of streams
   * @return A {@link Cancellable} to cancel the watch
   */
  private Cancellable addLeaderListener(final StreamLeaderListener listener) {
    synchronized (this) {
      leaderListeners.add(listener);
    }
    return new Cancellable() {
      @Override
      public void cancel() {
        synchronized (DistributedStreamService.this) {
          leaderListeners.remove(listener);
        }
      }
    };
  }

  /**
   * Create Notification feed for stream's heartbeats, if it does not already exist.
   */
  private void createHeartbeatsFeed() throws NotificationFeedException {
    // TODO worry about namespaces here. Should we create one heartbeat feed per namespace?
    NotificationFeed streamHeartbeatsFeed = new NotificationFeed.Builder()
      .setNamespace(Constants.DEFAULT_NAMESPACE)
      .setCategory(Constants.Notification.Stream.STREAM_INTERNAL_FEED_CATEGORY)
      .setName(Constants.Notification.Stream.STREAM_HEARTBEAT_FEED_NAME)
      .setDescription("Stream heartbeats feed.")
      .build();

    try {
      feedManager.getFeed(streamHeartbeatsFeed);
    } catch (NotificationFeedException e) {
      feedManager.createFeed(streamHeartbeatsFeed);
    }
  }

  /**
   * Elect one leader among the {@link DistributedStreamService}s running in different Twill runnables.
   */
  private void performLeaderElection() {
    // Start the resource coordinator that will map Streams to Stream handlers
    leaderElection = new LeaderElection(
      zkClient, "/election/" + STREAMS_COORDINATOR, new ElectionHandler() {
      @Override
      public void leader() {
        LOG.info("Became Stream handler leader. Starting resource coordinator.");
        resourceCoordinator = new ResourceCoordinator(zkClient, discoveryServiceClient,
                                                      new BalancedAssignmentStrategy());
        resourceCoordinator.startAndWait();

        resourceCoordinatorClient.modifyRequirement(Constants.Service.STREAMS, new ResourceModifier() {
          @Nullable
          @Override
          public ResourceRequirement apply(@Nullable ResourceRequirement existingRequirement) {
            try {
              // Create one requirement for the resource coordinator for all the streams.
              // One stream is identified by one partition
              ResourceRequirement.Builder builder = ResourceRequirement.builder(Constants.Service.STREAMS);
              for (StreamSpecification spec : streamMetaStore.listStreams()) {
                LOG.debug("Adding {} stream as a resource to the coordinator to manager streams leaders.",
                          spec.getName());
                builder.addPartition(new ResourceRequirement.Partition(spec.getName(), 1));
              }
              return builder.build();
            } catch (Throwable e) {
              LOG.error("Could not create requirement for coordinator in Stream handler leader", e);
              Throwables.propagate(e);
              return null;
            }
          }
        });
      }

      @Override
      public void follower() {
        LOG.info("Became Stream handler follower.");
        if (resourceCoordinator != null) {
          resourceCoordinator.stopAndWait();
        }
      }
    });
  }

  /**
   * Call all the listeners that are interested in knowing that this coordinator is the leader of a set of Streams.
   *
   * @param streamNames set of Streams that this coordinator is the leader of
   */
  private void invokeLeaderListeners(Set<String> streamNames) {
    Set<StreamLeaderListener> listeners;
    synchronized (this) {
      listeners = ImmutableSet.copyOf(leaderListeners);
    }
    for (StreamLeaderListener listener : listeners) {
      listener.leaderOf(streamNames);
    }
  }

  /**
   * Class that defines the behavior of a leader of a collection of Streams.
   */
  private final class StreamsLeaderHandler extends ResourceHandler {

    protected StreamsLeaderHandler() {
      super(discoverableSupplier.get());
    }

    @Override
    public void onChange(Collection<PartitionReplica> partitionReplicas) {
      Set<String> streamNames =
        ImmutableSet.copyOf(Iterables.transform(partitionReplicas, new Function<PartitionReplica, String>() {
          @Nullable
          @Override
          public String apply(@Nullable PartitionReplica input) {
            return input != null ? input.getName() : null;
          }
        }));
      invokeLeaderListeners(ImmutableSet.copyOf(streamNames));
    }

    @Override
    public void finished(Throwable failureCause) {
      if (failureCause != null) {
        LOG.error("Finished with failure for Stream handler instance {}", discoverableSupplier.get().getName(),
                  failureCause);
      }
    }
  }

  /**
   * Aggregate the sizes of all stream writers. A notification is published if the aggregated
   * size is higher than a threshold.
   */
  private final class Aggregator extends AbstractScheduledService {

    private final Map<Integer, Long> streamWriterSizes;
    private final NotificationFeed streamFeed;
    private final AtomicLong streamBaseCount;
    private ScheduledExecutorService executor;

    protected Aggregator(String streamName, long baseCount) {
      this.streamWriterSizes = Maps.newHashMap();
      this.streamBaseCount = new AtomicLong(baseCount);
      this.streamFeed = new NotificationFeed.Builder()
        .setNamespace(Constants.DEFAULT_NAMESPACE)
        .setCategory(Constants.Notification.Stream.STREAM_FEED_CATEGORY)
        .setName(streamName)
        .build();
    }

    public void reset() {
      streamWriterSizes.clear();
      streamBaseCount.set(0);
    }

    /**
     * Notify this aggregator that a certain number of bytes have been received from the stream writer with instance
     * {@code instanceId}.
     *
     * @param instanceId id of the stream writer from which we received some bytes
     * @param nbBytes number of bytes of data received
     */
    public void bytesReceived(int instanceId, long nbBytes) {
      Long lastSize = streamWriterSizes.get(instanceId);
      if (lastSize == null) {
        streamWriterSizes.put(instanceId, nbBytes);
        return;
      }
      streamWriterSizes.put(instanceId, lastSize + nbBytes);
    }

    @Override
    protected void shutDown() throws Exception {
      if (executor != null) {
        executor.shutdownNow();
      }
    }

    @Override
    protected void runOneIteration() throws Exception {
      long sum = 0;
      for (Long size : streamWriterSizes.values()) {
        sum += size;
      }

      if (isInit || sum - streamBaseCount.get() > Constants.Notification.Stream.DEFAULT_DATA_THRESHOLD) {
        try {
          publishNotification(sum);
        } finally {
          streamBaseCount.set(sum);
        }
      }
    }

    @Override
    protected Scheduler scheduler() {
      return Scheduler.newFixedRateSchedule(Constants.Notification.Stream.INIT_HEARTBEAT_AGGREGATION_DELAY,
                                            Constants.Notification.Stream.HEARTBEAT_AGGREGATION_INTERVAL,
                                            TimeUnit.SECONDS);
    }

    @Override
    protected ScheduledExecutorService executor() {
      executor = Executors.newSingleThreadScheduledExecutor(
        Threads.createDaemonThreadFactory("stream-heartbeats-aggregator"));
      return executor;
    }

    private void publishNotification(long absoluteSize) {
      try {
        notificationService.publish(streamFeed, new StreamSizeNotification(System.currentTimeMillis(), absoluteSize))
          .get();
      } catch (NotificationFeedException e) {
        LOG.warn("Error with notification feed {}", streamFeed, e);
      } catch (Throwable t) {
        LOG.warn("Could not publish notification on feed {}", streamFeed.getId(), t);
      }
    }
  }
}<|MERGE_RESOLUTION|>--- conflicted
+++ resolved
@@ -29,17 +29,14 @@
 import co.cask.cdap.common.zookeeper.coordination.ResourceRequirement;
 import co.cask.cdap.data.stream.StreamCoordinatorClient;
 import co.cask.cdap.data.stream.StreamLeaderListener;
+import co.cask.cdap.data.stream.StreamPropertyListener;
 import co.cask.cdap.data.stream.StreamUtils;
 import co.cask.cdap.data.stream.service.heartbeat.HeartbeatPublisher;
 import co.cask.cdap.data.stream.service.heartbeat.StreamWriterHeartbeat;
-<<<<<<< HEAD
-import co.cask.cdap.data.stream.service.heartbeat.StreamsHeartbeatsAggregator;
-=======
 import co.cask.cdap.data2.transaction.stream.StreamAdmin;
 import co.cask.cdap.data2.transaction.stream.StreamConfig;
 import co.cask.cdap.notifications.feeds.NotificationFeed;
 import co.cask.cdap.notifications.feeds.NotificationFeedException;
->>>>>>> 2f684368
 import co.cask.cdap.notifications.feeds.NotificationFeedManager;
 import co.cask.cdap.notifications.service.NotificationContext;
 import co.cask.cdap.notifications.service.NotificationException;
@@ -94,13 +91,6 @@
   private final HeartbeatPublisher heartbeatPublisher;
   private final StreamMetaStore streamMetaStore;
   private final ResourceCoordinatorClient resourceCoordinatorClient;
-<<<<<<< HEAD
-  private final StreamsHeartbeatsAggregator streamsHeartbeatsAggregator;
-  private final int instanceId;
-
-  private final Set<StreamLeaderListener> leaderListeners;
-  private final Cancellable leaderListenerCancellable;
-=======
   private final NotificationService notificationService;
   private final NotificationFeedManager feedManager;
   private final Set<StreamLeaderListener> leaderListeners;
@@ -111,7 +101,6 @@
   private final Map<String, Aggregator> aggregators;
   private Cancellable heartbeatsSubscription;
   private boolean isInit;
->>>>>>> 2f684368
 
   private Supplier<Discoverable> discoverableSupplier;
 
@@ -130,15 +119,9 @@
                                   Supplier<Discoverable> discoverableSupplier,
                                   StreamWriterSizeCollector streamWriterSizeCollector,
                                   HeartbeatPublisher heartbeatPublisher,
-<<<<<<< HEAD
-                                  NotificationFeedManager notificationFeedManager,
-                                  StreamsHeartbeatsAggregator streamsHeartbeatsAggregator) {
-    super(streamCoordinatorClient, janitorService, streamWriterSizeCollector, notificationFeedManager);
-=======
                                   NotificationFeedManager feedManager,
                                   NotificationService notificationService) {
-    super(streamCoordinatorClient, janitorService);
->>>>>>> 2f684368
+    super(streamCoordinatorClient, janitorService, streamWriterSizeCollector);
     this.zkClient = zkClient;
     this.streamAdmin = streamAdmin;
     this.notificationService = notificationService;
@@ -148,25 +131,11 @@
     this.feedManager = feedManager;
     this.streamWriterSizeCollector = streamWriterSizeCollector;
     this.heartbeatPublisher = heartbeatPublisher;
-<<<<<<< HEAD
-    this.streamsHeartbeatsAggregator = streamsHeartbeatsAggregator;
-    this.resourceCoordinatorClient = new ResourceCoordinatorClient(zkClient);
-    this.leaderListeners = Sets.newHashSet();
-    this.instanceId = cConf.getInt(Constants.Stream.CONTAINER_INSTANCE_ID);
-
-    this.leaderListenerCancellable = addLeaderListener(new StreamLeaderListener() {
-      @Override
-      public void leaderOf(Set<String> streamNames) {
-        DistributedStreamService.this.streamsHeartbeatsAggregator.aggregate(streamNames);
-      }
-    });
-=======
     this.resourceCoordinatorClient = new ResourceCoordinatorClient(zkClient);
     this.leaderListeners = Sets.newHashSet();
     this.instanceId = cConf.getInt(Constants.Stream.CONTAINER_INSTANCE_ID);
     this.aggregators = Maps.newConcurrentMap();
     this.isInit = true;
->>>>>>> 2f684368
   }
 
   @Override
@@ -190,9 +159,6 @@
 
   @Override
   protected void doShutdown() throws Exception {
-<<<<<<< HEAD
-    leaderListenerCancellable.cancel();
-=======
     for (Aggregator aggregator : aggregators.values()) {
       aggregator.stopAndWait();
     }
@@ -204,7 +170,6 @@
     if (heartbeatsSubscription != null) {
       heartbeatsSubscription.cancel();
     }
->>>>>>> 2f684368
 
     heartbeatPublisher.stopAndWait();
 
@@ -440,6 +405,7 @@
     private final Map<Integer, Long> streamWriterSizes;
     private final NotificationFeed streamFeed;
     private final AtomicLong streamBaseCount;
+    private final Cancellable truncationSubscription;
     private ScheduledExecutorService executor;
 
     protected Aggregator(String streamName, long baseCount) {
@@ -450,11 +416,13 @@
         .setCategory(Constants.Notification.Stream.STREAM_FEED_CATEGORY)
         .setName(streamName)
         .build();
-    }
-
-    public void reset() {
-      streamWriterSizes.clear();
-      streamBaseCount.set(0);
+
+      this.truncationSubscription = getStreamCoordinatorClient().addListener(streamName, new StreamPropertyListener() {
+        @Override
+        public void generationChanged(String streamName, int generation) {
+          reset();
+        }
+      });
     }
 
     /**
@@ -475,6 +443,7 @@
 
     @Override
     protected void shutDown() throws Exception {
+      truncationSubscription.cancel();
       if (executor != null) {
         executor.shutdownNow();
       }
@@ -508,6 +477,11 @@
       executor = Executors.newSingleThreadScheduledExecutor(
         Threads.createDaemonThreadFactory("stream-heartbeats-aggregator"));
       return executor;
+    }
+
+    private void reset() {
+      streamWriterSizes.clear();
+      streamBaseCount.set(0);
     }
 
     private void publishNotification(long absoluteSize) {
