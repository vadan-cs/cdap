--- conflicted
+++ resolved
@@ -28,14 +28,8 @@
 
   private final Integer generation;
 
-<<<<<<< HEAD
-  public CoordinatorStreamProperties(Id.Stream streamId, Long ttl,
-                                     FormatSpecification format, Integer threshold, Integer generation) {
-    super(streamId, ttl, format, threshold);
-=======
   public CoordinatorStreamProperties(Long ttl, FormatSpecification format, Integer threshold, Integer generation) {
     super(ttl, format, threshold);
->>>>>>> 2326427c
     this.generation = generation;
   }
 
@@ -46,10 +40,6 @@
   @Override
   public String toString() {
     return Objects.toStringHelper(this)
-<<<<<<< HEAD
-      .add("streamId", getStreamId())
-=======
->>>>>>> 2326427c
       .add("ttl", getTTL())
       .add("format", getFormat())
       .add("threshold", getThreshold())
