/*
 * Copyright © 2014 Cask Data, Inc.
 *
 * Licensed under the Apache License, Version 2.0 (the "License"); you may not
 * use this file except in compliance with the License. You may obtain a copy of
 * the License at
 *
 * http://www.apache.org/licenses/LICENSE-2.0
 *
 * Unless required by applicable law or agreed to in writing, software
 * distributed under the License is distributed on an "AS IS" BASIS, WITHOUT
 * WARRANTIES OR CONDITIONS OF ANY KIND, either express or implied. See the
 * License for the specific language governing permissions and limitations under
 * the License.
 */

package co.cask.cdap.internal.app.runtime.batch;

import co.cask.cdap.api.app.ApplicationSpecification;
import co.cask.cdap.api.mapreduce.MapReduceSpecification;
import co.cask.cdap.api.metrics.MetricsCollectionService;
import co.cask.cdap.api.workflow.WorkflowToken;
import co.cask.cdap.app.metrics.MapReduceMetrics;
import co.cask.cdap.app.program.Program;
import co.cask.cdap.app.runtime.Arguments;
import co.cask.cdap.data2.dataset2.DatasetFramework;
import co.cask.cdap.internal.app.runtime.adapter.PluginInstantiator;
import co.cask.cdap.internal.app.runtime.artifact.ArtifactRepository;
import co.cask.cdap.internal.app.runtime.workflow.WorkflowMapReduceProgram;
import co.cask.tephra.Transaction;
import co.cask.tephra.TransactionAware;
import com.google.common.base.Preconditions;
import com.google.common.collect.Sets;
import com.google.inject.Injector;
import org.apache.twill.discovery.DiscoveryServiceClient;
import org.apache.twill.internal.RunIds;

import java.util.Set;
import javax.annotation.Nullable;

/**
 * Builds the {@link BasicMapReduceTaskContext}.
 * Subclasses must override {@link #prepare()} method by providing Guice injector configured for running and starting
 * services specific to the environment. To release those resources subclass must override {@link #finish()}
 * environment.
 */
public abstract class AbstractMapReduceTaskContextBuilder {

  /**
   * Build the instance of {@link BasicMapReduceTaskContext}.
   *
   * @param runId program run id
   * @param logicalStartTime The logical start time of the job.
   * @param programNameInWorkflow Tells whether the batch job is started by workflow.
   * @param workflowToken WorkflowToken associated with the current run of the workflow
   * @param tx transaction to use
   * @param mrProgram program containing the MapReduce job
   * @param inputDataSetName name of the input dataset if specified for this mapreduce job, null otherwise
   * @param outputDataSetName name of the output dataset if specified for this mapreduce job, null otherwise
   * @return instance of {@link BasicMapReduceTaskContext}
   */
  public BasicMapReduceTaskContext build(MapReduceMetrics.TaskType type,
                                         String runId,
                                         String taskId,
                                         long logicalStartTime,
                                         String programNameInWorkflow,
                                         @Nullable WorkflowToken workflowToken,
                                         Arguments runtimeArguments,
                                         Transaction tx,
                                         Program mrProgram,
                                         @Nullable String inputDataSetName,
                                         @Nullable String outputDataSetName,
<<<<<<< HEAD
                                         @Nullable AdapterDefinition adapterSpec,
                                         @Nullable PluginInstantiator pluginInstantiator,
                                         @Nullable PluginInstantiator artifactPluginInstantiator,
                                         ArtifactRepository artifactRepository) {
=======
                                         @Nullable PluginInstantiator pluginInstantiator) {
>>>>>>> 6c34f1ed
    Injector injector = prepare();

    // Initializing Program
    Program program = mrProgram;

    // See if it was launched from Workflow; if it was, change the Program.
    if (programNameInWorkflow != null) {
      MapReduceSpecification mapReduceSpec =
        program.getApplicationSpecification().getMapReduce().get(programNameInWorkflow);
      Preconditions.checkArgument(mapReduceSpec != null, "Cannot find MapReduceSpecification for %s",
                                  programNameInWorkflow);
      program = new WorkflowMapReduceProgram(program, mapReduceSpec);
    }

    // Initializing dataset context and hooking it up with mapreduce job transaction

    DatasetFramework datasetFramework = injector.getInstance(DatasetFramework.class);

    ApplicationSpecification programSpec = program.getApplicationSpecification();

    // if this is not for a mapper or a reducer, we don't need the metrics collection service
    MetricsCollectionService metricsCollectionService =
      (type == null) ? null : injector.getInstance(MetricsCollectionService.class);

    DiscoveryServiceClient discoveryServiceClient = injector.getInstance(DiscoveryServiceClient.class);
    Set<String> datasets = Sets.newHashSet(programSpec.getDatasets().keySet());
    if (inputDataSetName != null) {
      datasets.add(inputDataSetName);
    }

    if (outputDataSetName != null) {
      datasets.add(outputDataSetName);
    }

    // Creating mapreduce job context
    MapReduceSpecification spec = program.getApplicationSpecification().getMapReduce().get(program.getName());
    BasicMapReduceTaskContext context =
      new BasicMapReduceTaskContext(program, type, RunIds.fromString(runId), taskId, runtimeArguments, datasets, spec,
                                    logicalStartTime, workflowToken, discoveryServiceClient,
<<<<<<< HEAD
                                    metricsCollectionService, datasetFramework,
                                    adapterSpec, pluginInstantiator, artifactPluginInstantiator, artifactRepository);
=======
                                    metricsCollectionService, datasetFramework, locationFactory,
                                    pluginInstantiator);
>>>>>>> 6c34f1ed

    // propagating tx to all txAware guys
    // NOTE: tx will be committed by client code
    for (TransactionAware txAware : context.getDatasetInstantiator().getTransactionAware()) {
      txAware.startTx(tx);
    }

    return context;
  }

  /**
   * Refer to {@link AbstractMapReduceTaskContextBuilder} for usage details
   * @return instance of {@link Injector} with bindings for current runtime environment
   */
  protected abstract Injector prepare();

  /**
   * Refer to {@link AbstractMapReduceTaskContextBuilder} for usage details
   */
  protected void finish() {
    // Do NOTHING by default
  }
}<|MERGE_RESOLUTION|>--- conflicted
+++ resolved
@@ -70,14 +70,8 @@
                                          Program mrProgram,
                                          @Nullable String inputDataSetName,
                                          @Nullable String outputDataSetName,
-<<<<<<< HEAD
-                                         @Nullable AdapterDefinition adapterSpec,
                                          @Nullable PluginInstantiator pluginInstantiator,
-                                         @Nullable PluginInstantiator artifactPluginInstantiator,
                                          ArtifactRepository artifactRepository) {
-=======
-                                         @Nullable PluginInstantiator pluginInstantiator) {
->>>>>>> 6c34f1ed
     Injector injector = prepare();
 
     // Initializing Program
@@ -116,14 +110,8 @@
     MapReduceSpecification spec = program.getApplicationSpecification().getMapReduce().get(program.getName());
     BasicMapReduceTaskContext context =
       new BasicMapReduceTaskContext(program, type, RunIds.fromString(runId), taskId, runtimeArguments, datasets, spec,
-                                    logicalStartTime, workflowToken, discoveryServiceClient,
-<<<<<<< HEAD
-                                    metricsCollectionService, datasetFramework,
-                                    adapterSpec, pluginInstantiator, artifactPluginInstantiator, artifactRepository);
-=======
-                                    metricsCollectionService, datasetFramework, locationFactory,
-                                    pluginInstantiator);
->>>>>>> 6c34f1ed
+                                    logicalStartTime, workflowToken, discoveryServiceClient, metricsCollectionService,
+                                    datasetFramework, pluginInstantiator, artifactRepository);
 
     // propagating tx to all txAware guys
     // NOTE: tx will be committed by client code
